# The MIT License (MIT)
# Copyright © 2021 Yuma Rao
# Copyright © 2022 Opentensor Foundation

# Permission is hereby granted, free of charge, to any person obtaining a copy of this software and associated
# documentation files (the “Software”), to deal in the Software without restriction, including without limitation
# the rights to use, copy, modify, merge, publish, distribute, sublicense, and/or sell copies of the Software,
# and to permit persons to whom the Software is furnished to do so, subject to the following conditions:

# The above copyright notice and this permission notice shall be included in all copies or substantial portions of
# the Software.

# THE SOFTWARE IS PROVIDED “AS IS”, WITHOUT WARRANTY OF ANY KIND, EXPRESS OR IMPLIED, INCLUDING BUT NOT LIMITED TO
# THE WARRANTIES OF MERCHANTABILITY, FITNESS FOR A PARTICULAR PURPOSE AND NONINFRINGEMENT. IN NO EVENT SHALL
# THE AUTHORS OR COPYRIGHT HOLDERS BE LIABLE FOR ANY CLAIM, DAMAGES OR OTHER LIABILITY, WHETHER IN AN ACTION
# OF CONTRACT, TORT OR OTHERWISE, ARISING FROM, OUT OF OR IN CONNECTION WITH THE SOFTWARE OR THE USE OR OTHER
# DEALINGS IN THE SOFTWARE.

import base64
import json
from typing import Dict, Optional, Tuple, Union, List, Callable

import msgpack
import msgpack_numpy
import numpy as np
from pydantic import BaseModel, Field
from pydantic.functional_validators import model_validator, field_validator
import torch


TORCH_DTYPES = {
    torch.float16: "torch.float16",
    torch.float32: "torch.float32",
    torch.float64: "torch.float64",
    torch.uint8: "torch.uint8",
    torch.int16: "torch.int16",
    torch.int8: "torch.int8",
    torch.int32: "torch.int32",
    torch.int64: "torch.int64",
    torch.bool: "torch.bool",
    torch.complex32: "torch.complex32",
    torch.complex64: "torch.complex64",
    torch.complex128: "torch.complex128",
}


def cast_dtype(raw: Union[None, torch.dtype, str]) -> Union[str, None]:
    """
<<<<<<< HEAD
    Casts the raw value to a string representing the torch data type.
=======
    Casts the raw value to a string representing the `torch data type <https://pytorch.org/docs/stable/tensor_attributes.html>`_.

    Args:
        raw (Union[None, torch.dtype, str]): The raw value to cast.

    Returns:
        str: The string representing the torch data type.

    Raises:
        Exception: If the raw value is of an invalid type.
>>>>>>> 46b7fa8c
    """
    if raw is None:
        return None
    if isinstance(raw, torch.dtype):
        return TORCH_DTYPES.get(raw, str(raw))
    if isinstance(raw, str):
        if raw in TORCH_DTYPES.values():
            return raw
        raise ValueError(f"{raw} is not a valid torch type in {TORCH_DTYPES.values()}")
    raise TypeError(
        f"{raw} of type {type(raw)} is not a valid type in Union[None, torch.dtype, str]"
    )


def cast_shape(raw: Union[None, List[int], str]) -> str:
    """
    Casts the raw value to a string representing the tensor shape.
    """
    if raw is None:
        return "None"
    elif isinstance(raw, list):
        if all(isinstance(item, int) for item in raw):
            return str(raw)
        raise ValueError(f"{raw} list elements are not all of type int")
    elif isinstance(raw, str):
        return raw
    raise TypeError(
        f"{raw} of type {type(raw)} is not a valid type in Union[None, List[int], str]"
    )


class Tensor(BaseModel):
    """
    A model representing a tensor with support for scalars, vectors, matrices, and higher-dimensional data.

<<<<<<< HEAD
    Attributes:
        scalar (Optional[int]): Scalar value of the tensor, if applicable.
        vector (Optional[List[int]]): Vector representation of the tensor, if applicable.
        matrix (Optional[List[List[Union[int, float]]]]): Matrix representation of the tensor, if applicable.
        tensor (Optional[np.ndarray]): Higher-dimensional tensor data, if applicable.
        buffer (Optional[str]): Serialized tensor data for storage or transmission.
        dtype (str): Data type of the tensor elements.
        shape (List[int]): Dimensions of the tensor.
=======
    Args:
        buffer (Optional[str]): Tensor buffer data.
        dtype (str): Tensor data type.
        shape (List[int]): Tensor shape.
>>>>>>> 46b7fa8c
    """

    scalar: Optional[int] = Field(
        default=None,
        title="Scalar",
        description="Scalar value of the tensor.",
        examples=[1],
        frozen=True,
        repr=True,
    )
    vector: Optional[List[int]] = Field(
        default=None,
        title="Vector",
        description="Vector representation of the tensor.",
        examples=[[1, 2, 3, 4, 5]],
        frozen=True,
        repr=True,
    )
    matrix: Optional[List[List[Union[int, float]]]] = Field(
        default=None,
        title="Matrix",
        description="Matrix representation of the tensor.",
        examples=[[[1, 2], [3, 4], [5, 6]]],
        frozen=True,
        repr=True,
    )
    tensor: Optional[np.ndarray] = Field(
        default=None,
        title="Tensor",
        description="Higher-dimensional tensor data.",
        examples=[np.array([[[1, 2, 3], [4, 5, 6]]])],
        frozen=True,
        repr=True,
    )
    buffer: Optional[str] = Field(
        default=None,
        title="Buffer",
        description="Serialized tensor data for storage or transmission.",
        examples=["0x321e13edqwds231231231232131"],
        frozen=True,
        repr=False,
    )
    dtype: str = Field(
        default="float32",
        title="Data Type",
        description="Data type of the tensor elements.",
        examples=["float32"],
        frozen=True,
        repr=True,
    )
    shape: List[int] = Field(
        default_factory=list,
        title="Shape",
        description="Dimensions of the tensor.",
        examples=[10, 10],
        frozen=True,
        repr=True,
    )

    @field_validator("tensor")
    def validate_tensor_shape(cls, v):
        if not isinstance(v, np.ndarray):
            raise TypeError("Tensor must be a numpy array")
        return v

    @field_validator("matrix")
    def must_be_rectangular(cls, v):
        if not all(len(row) == len(v[0]) for row in v):
            raise ValueError("Matrix must be rectangular")
        return v

    @field_validator("dtype")
    def validate_dtype(self, value):
        return cast_dtype(value)

    @field_validator("shape")
    def validate_shape(self, value):
        return self.cast_shape(value)

    def totensor(self) -> torch.Tensor:
        return self.deserialize()

    def tolist(self) -> List[object]:
        return self.deserialize().tolist()

    def numpy(self) -> "np.ndarray":
        return self.deserialize().detach().numpy()

    def cast_shape(
        self, raw: Union[None, int, List[int], List[List[int]], str]
    ) -> None:
        """
        Detects the type of tensor shape (scalar, vector, matrix, etc.), validates it,
        and saves it to the corresponding attribute.

        Args:
            raw (Union[None, int, List[int], List[List[int]], str]): The raw value to cast.

        Raises:
            ValueError: If the raw value is of an invalid type or if list elements are not of the correct type.
        """
        if raw is None:
            return
        elif isinstance(raw, int):
            self.scalar = raw
        elif isinstance(raw, list):
            if all(isinstance(item, int) for item in raw):
                self.vector = raw
            elif all(
                isinstance(row, list) and all(isinstance(item, int) for item in row)
                for row in raw
            ):
                self.matrix = raw
            else:
                raise ValueError(
                    "Invalid tensor shape: elements are not of the correct type"
                )
        elif isinstance(raw, str):
            try:
                # Transforming the string into a JSON-like format
                json_like_str = raw.replace("(", "[").replace(")", "]").replace(" ", "")
                parsed = json.loads(json_like_str)
                self.cast_shape(parsed)
            except (json.JSONDecodeError, ValueError):
                raise ValueError("Invalid string representation of tensor shape")
        else:
            raise ValueError(f"Invalid type for tensor shape: {type(raw)}")

    @staticmethod
    def serialize(tensor: "torch.Tensor") -> "Tensor":
        """
        Serializes the given tensor.

        When you serialize tensor data using msgpack (and possibly compress or encode it with base64), you're
        serializing the tensor's data content. To preserve the shape (and potentially the data type)
        of the tensor, you typically need to explicitly include the shape (and dtype) as part of the serialized data.
        This means you serialize a structure containing both the tensor data and its shape (and dtype), and during
        deserialization, you reconstruct the tensor using this information. If the shape is not explicitly handled,
        deserializing the raw data back into a tensor would not automatically restore the original shape.

        Args:
            tensor (torch.Tensor): The tensor to serialize.

        Returns:
            Tensor: The serialized tensor.

        Raises:
            Exception: If the serialization process encounters an error.
        """
        dtype = str(tensor.dtype)
        shape = list(tensor.shape)
        if len(shape) == 0:
            shape = [0]
        torch_numpy = tensor.cpu().detach().numpy().copy()
        data_buffer = base64.b64encode(
            msgpack.packb(torch_numpy, default=msgpack_numpy.encode)
        ).decode("utf-8")
        return Tensor(buffer=data_buffer, shape=shape, dtype=dtype)

    def deserialize(self) -> torch.Tensor:
        """
        Deserializes the Tensor object.

        Returns:
            torch.Tensor: The deserialized tensor object.

        Raises:
            ValueError: If the deserialization process encounters an error.
        """
        # Decode the buffer
        buffer_bytes = base64.b64decode(self.buffer.encode("utf-8"))
        numpy_object = msgpack.unpackb(
            buffer_bytes, object_hook=msgpack_numpy.decode
        ).copy()
        torch_object = torch.as_tensor(numpy_object)

        # Handle the shape
        if not self.scalar:
            if self.vector is not None:
                torch_object = torch_object.reshape(self.vector)
        # TODO: higher dimensions
        return torch_object.type(self.dtype)

    class Config:
        """
        Configuration class for the ModelConfig Pydantic model.

        Attributes:
            validate_assignment (bool): Enables validation of attribute assignments.

        Note:
            In Pydantic v2, the 'ConfigDict' used in earlier versions is deprecated.
            This 'Config' inner class is used instead to configure the behavior of the model.
        """

        validate_assignment = True


class TensorFactory:
    """
    Factory class for creating Tensor objects from various input types.
    """

    @staticmethod
    def create(tensor: Union[list, np.ndarray, torch.Tensor]) -> Tensor:
        """
        Creates a Tensor object from a given input which can be a list, numpy array, or a torch tensor.

        Args:
            tensor (Union[list, numpy.ndarray, torch.Tensor]): The input tensor data.

        Returns:
            Tensor: The serialized Tensor object.
        """
        if isinstance(tensor, (list, np.ndarray)):
            tensor = torch.tensor(tensor)
        return Tensor.serialize(tensor=tensor)<|MERGE_RESOLUTION|>--- conflicted
+++ resolved
@@ -46,9 +46,6 @@
 
 def cast_dtype(raw: Union[None, torch.dtype, str]) -> Union[str, None]:
     """
-<<<<<<< HEAD
-    Casts the raw value to a string representing the torch data type.
-=======
     Casts the raw value to a string representing the `torch data type <https://pytorch.org/docs/stable/tensor_attributes.html>`_.
 
     Args:
@@ -59,7 +56,6 @@
 
     Raises:
         Exception: If the raw value is of an invalid type.
->>>>>>> 46b7fa8c
     """
     if raw is None:
         return None
@@ -95,7 +91,6 @@
     """
     A model representing a tensor with support for scalars, vectors, matrices, and higher-dimensional data.
 
-<<<<<<< HEAD
     Attributes:
         scalar (Optional[int]): Scalar value of the tensor, if applicable.
         vector (Optional[List[int]]): Vector representation of the tensor, if applicable.
@@ -104,12 +99,6 @@
         buffer (Optional[str]): Serialized tensor data for storage or transmission.
         dtype (str): Data type of the tensor elements.
         shape (List[int]): Dimensions of the tensor.
-=======
-    Args:
-        buffer (Optional[str]): Tensor buffer data.
-        dtype (str): Tensor data type.
-        shape (List[int]): Tensor shape.
->>>>>>> 46b7fa8c
     """
 
     scalar: Optional[int] = Field(
