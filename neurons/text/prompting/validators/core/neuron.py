--- conflicted
+++ resolved
@@ -1,794 +1,786 @@
-# The MIT License (MIT)
-# Copyright © 2021 Yuma Rao
-
-# Permission is hereby granted, free of charge, to any person obtaining a copy of this software and associated
-# documentation files (the “Software”), to deal in the Software without restriction, including without limitation
-# the rights to use, copy, modify, merge, publish, distribute, sublicense, and/or sell copies of the Software,
-# and to permit persons to whom the Software is furnished to do so, subject to the following conditions:
-
-# The above copyright notice and this permission notice shall be included in all copies or substantial portions of
-# the Software.
-
-# THE SOFTWARE IS PROVIDED “AS IS”, WITHOUT WARRANTY OF ANY KIND, EXPRESS OR IMPLIED, INCLUDING BUT NOT LIMITED TO
-# THE WARRANTIES OF MERCHANTABILITY, FITNESS FOR A PARTICULAR PURPOSE AND NONINFRINGEMENT. IN NO EVENT SHALL
-# THE AUTHORS OR COPYRIGHT HOLDERS BE LIABLE FOR ANY CLAIM, DAMAGES OR OTHER LIABILITY, WHETHER IN AN ACTION
-# OF CONTRACT, TORT OR OTHERWISE, ARISING FROM, OUT OF OR IN CONNECTION WITH THE SOFTWARE OR THE USE OR OTHER
-# DEALINGS IN THE SOFTWARE.
-
-import os
-import time
-import math
-import copy
-import queue
-import torch
-import random
-import bittensor
-import argparse
-import bittensor as bt
-import traceback
-
-from loguru import logger
-from types import SimpleNamespace
-from typing import List, Optional, Tuple, Dict
-from reward import RewardModel
-from gating import GatingModel
-from transformers import AutoTokenizer, AutoModelForSequenceClassification
-from datasets import load_dataset
-from datetime import datetime
-
-__default_question_prompt__ = '''
-Ask me a random question about anything. Make the question very domain specific. Do not include the answer in the question.
-'''
-
-__default_base_prompt__ = '''
-You are designed to assist with a wide range of tasks, from answering simple questions to providing in-depth explanations and discussions on a wide range of topics.
-'''
-
-__default_follow_up_prompt__ = '''
-Ask a follow up question.
-'''
-class neuron:
-    @classmethod
-    def check_config( cls, config: 'bt.Config' ):
-        r""" Checks/validates the config namespace object.
-        """
-        bt.logging.check_config( config )
-        bt.wallet.check_config( config )
-        bt.subtensor.check_config( config )
-        full_path = os.path.expanduser('{}/{}/{}/netuid{}/{}'.format( config.logging.logging_dir, config.wallet.name, config.wallet.hotkey, config.netuid, config.neuron.name ))
-        config.neuron.full_path = os.path.expanduser( full_path )
-        config.neuron.reward_path = os.path.expanduser( config.neuron.reward_path )
-        if not os.path.exists( config.neuron.full_path ):
-            os.makedirs( config.neuron.full_path, exist_ok = True)
-        if not os.path.exists( config.neuron.reward_path + '/hf_ckpt.pt' ):
-            os.makedirs( config.neuron.reward_path, exist_ok = True )
-            os.system(
-                f"wget -O { config.neuron.reward_path + '/hf_ckpt.pt'} \
-                https://huggingface.co/Dahoas/gptj-rm-static/resolve/main/hf_ckpt.pt"
-            )
-        if not config.neuron.dont_save_events:
-            # Add custom event logger for the events.
-            logger.level("EVENTS", no=38, icon="📝")
-            logger.add( 
-                config.neuron.full_path + "/" + "completions.log", 
-                rotation=config.neuron.events_retention_size, serialize=True, enqueue=True, backtrace=False, diagnose=False, level="EVENTS", 
-                format = "{time:YYYY-MM-DD at HH:mm:ss} | {level} | {message} | {extra[prompt]} {extra[completion]} {extra[uids]} {extra[all_uids]} {extra[rewards]}{extra[all_completions]} {extra[block]}"
-            )
-
-    def record_event( self, event: SimpleNamespace ):
-        self.history.put( event )
-        if not self.config.neuron.dont_save_events:
-            logger.log(
-                "EVENTS", 
-                "events", 
-                prompt = event.message,
-                completion = event.completion,
-                uids = event.uids.tolist(),
-                all_uids = event.all_uids.tolist(),
-                rewards = event.rewards.tolist(),
-                all_completions = event.all_completions,
-                block = event.block.item(),
-            )
-
-    @classmethod
-    def add_args( cls, parser ):
-        # Netuid Arg
-        parser.add_argument( '--netuid', type = int, help = 'Prompting network netuid', default = 1 )
-        parser.add_argument( '--neuron.name', type = str, help = 'Trials for this miner go in miner.root / (wallet_cold - wallet_hot) / miner.name ', default = 'core_prompting_validator')
-        parser.add_argument( '--neuron.base_prompt', type=str, help = 'Prompt injected before a question is completed by miners on the network', default = __default_base_prompt__ )
-        parser.add_argument( '--neuron.follow_up_prompt', type=str, help = 'Follow up prompt that is completed by miners on the network.', default = __default_follow_up_prompt__ )
-        parser.add_argument( '--neuron.reset_bootstrap_prompt_frequency', type=int, help = 'How frequent to use the base follow up question.', default = 3 )
-        parser.add_argument( '--neuron.question_prompt', type=str, help = 'Prompt used to generate questions from the network whicha are used to evaluate other miners.', default = __default_question_prompt__ )
-        parser.add_argument( '--neuron.reward_model_name', type = str, help = 'GPTRewardModel name', default = 'Dahoas/gpt2-rm-static')
-        parser.add_argument( '--neuron.length_timeout_multiplier', type = int, help = 'Base timeout for all requests.', default = 0.01 )
-        parser.add_argument( '--neuron.inference_topk', type = int, help = 'At inference time, how many miners to we query and return the top rewarded.', default = 10 )
-        parser.add_argument( '--neuron.training_topk', type = int, help = 'During training time, how many miners to we query for each batch based on scores from gating network.', default = 50 )
-        parser.add_argument( '--neuron.training_timeout', type = int, help = 'Query timeout during training', default = 4 )
-        parser.add_argument( '--neuron.inference_timeout', type = int, help = 'Query timeout during inference', default = 10 )
-        parser.add_argument( '--neuron.inference_only', action = 'store_true', help = 'If set, training off and only inference will be served via axon.', default = False )
-        parser.add_argument( '--neuron.axon_off', action = 'store_true', help = 'If set, the axon will be turned off.', default = False )
-        parser.add_argument( '--neuron.reward_path', type = str, help = 'Path to reward model.', default = '~/.bittensor/reward_models' )
-        parser.add_argument( '--neuron.max_history', type = int, help = 'Maximum number history values to store at any time.', default = 100000 )
-        parser.add_argument( '--neuron.device', type = str, help = 'Device to run the validator on.', default = "cuda" if torch.cuda.is_available() else "cpu" )
-        parser.add_argument( '--neuron.epoch_length_override', type = int, help = 'Override the default timeout', default = -1 )
-        parser.add_argument( '--neuron.dont_save_events', action = 'store_true', help = 'If set, we dont save events to a log file.', default = False )
-        parser.add_argument( '--neuron.events_retention_size',  type = str,  help = 'Events retention size.', default = "2 GB" )
-        parser.add_argument( '--neuron.no_reward_model', action = 'store_true', help = 'If set, we dont load the reward model instead use just the scores.', default = False )
-        parser.add_argument( '--neuron.question_random_sample_uids', action = 'store_true', help = 'If set, random sample uids to get question.', default = False )
-        parser.add_argument( '--neuron.reward_shift', type = int, help = 'The value to shift rewards for calculation.', default = 3 )
-
-    @classmethod
-    def config ( cls ):
-        parser = argparse.ArgumentParser()    
-        bt.wallet.add_args( parser )
-        bt.subtensor.add_args( parser )
-        bt.logging.add_args( parser )
-        bt.axon.add_args( parser )
-        GatingModel.add_args( parser )
-        cls.add_args( parser )
-        return bt.config( parser )
-    
-    def __init__( self ):      
-        self.config = neuron.config()
-        self.check_config( self.config )
-        bt.logging( config = self.config, logging_dir = self.config.neuron.full_path )
-        print( self.config )
-        
-        self.subtensor = bt.subtensor ( config = self.config )
-        self.device = torch.device( self.config.neuron.device )
-        self.wallet = bt.wallet ( config = self.config )
-        self.metagraph = bt.metagraph( netuid = self.config.netuid, network = self.subtensor.network )
-        self.wallet.create_if_non_existent()
-        self.wallet.reregister( subtensor = self.subtensor, netuid = self.config.netuid )
-        self.uid = self.wallet.get_uid( subtensor = self.subtensor, netuid = self.config.netuid )
-        self.tokenizer = AutoTokenizer.from_pretrained( 'EleutherAI/gpt-j-6b' )
-
-        # check if invoking iter() is indeed necessary
-        self.dataset = iter(load_dataset('squad_v2', split='train', streaming=True).shuffle(buffer_size=10000))
-
-        self.moving_averaged_scores = torch.zeros((self.metagraph.n)).to( self.device )
-        self.alpha = 0.99
-        self.hotkeys = self.metagraph.hotkeys
-        # Reward model
-        if not self.config.neuron.no_reward_model:
-            bittensor.logging.info('Loading reward model')
-            self.reward_model = RewardModel( model_path = 'EleutherAI/gpt-j-6b', device = self.config.neuron.device )
-            for fpath in os.listdir( self.config.neuron.reward_path ):
-                if fpath.endswith(".pt") or fpath.endswith(".bin"):
-                    checkpoint = os.path.join( self.config.neuron.reward_path, fpath )
-                    break
-            ckpt_state = torch.load( checkpoint )
-            self.reward_model.load_state_dict( ckpt_state )
-            self.reward_model.eval()
-            self.reward_model.half()
-            self.reward_model.requires_grad_( False )
-            self.reward_model.to( self.device )
-            bittensor.logging.info('done loading reward model')
-
-        # Init the gating model which learns which miners to select for each query.
-        self.gating_model = GatingModel( metagraph = self.metagraph, config = self.config ).to( self.device )
-        # Denddrite pool for querying the network.
-        self.dendrite_pool = bt.text_prompting_pool( keypair = self.wallet.hotkey, metagraph = self.metagraph )
-        self.inference_pool = bt.text_prompting_pool( keypair = self.wallet.hotkey, metagraph = self.metagraph )
-        # History of forward events.
-        self.history = queue.Queue( maxsize = self.config.neuron.max_history )
-        # Get a list of peers delegating to me
-        delegated = self.subtensor.get_delegated( self.wallet.coldkeypub.ss58_address )
-        self.my_nominators = { nomin[0]: nomin[1] for nomin in delegated[0][0].nominators } if len(delegated) else {}
-
-        self.load()
-        self.check_weights()
-
-        # set up filter model
-        filter_model_path = 'facebook/roberta-hate-speech-dynabench-r4-target'
-        self.filter_model = AutoModelForSequenceClassification.from_pretrained(filter_model_path).to(self.device)
-        self.filter_tokenizer = AutoTokenizer.from_pretrained(filter_model_path)
-        self.filter_tokenizer.pad_token = self.filter_tokenizer.eos_token
-        self.filter_message_count = 0
-
-        # Axon set and served for inference requests, unless --neuron.axon_off flag is set.
-        if not self.config.neuron.axon_off:
-            # Build synapse entrypoint.
-            class Synapse( bittensor.TextPromptingSynapse ):
-                def priority( _, forward_call: "bittensor.TextPromptingForwardCall" ) -> float:
-                    if forward_call.src_hotkey == self.wallet.hotkey.ss58_address: return math.inf # myself.
-                    elif forward_call.src_hotkey in self.my_nominators: return self.my_nominators[ forward_call.src_hotkey ].tao # Delegates.
-                    else: return 0.0 # Everyone else.
-
-                def blacklist( _, forward_call: "bittensor.TextPromptingForwardCall" ) -> bool:
-                    if forward_call.src_hotkey == self.wallet.hotkey.ss58_address: 
-                        return True
-
-                    elif forward_call.src_hotkey in self.metagraph.hotkeys:
-                        uid =  self.metagraph.hotkeys.index(forward_call.src_hotkey)
-                        if self.metagraph.validator_permit[uid]:
-                            return True         
-                        return False # Non Validator miners
-                    
-                    elif forward_call.src_hotkey in self.my_nominators:
-                        return False # Delegates, dont blacklist.
-                    else: 
-                        return False # Everyone else, dont blacklist.
-
-                def backward( self, messages: List[Dict[str, str]], response: str, rewards: torch.FloatTensor ) -> str: pass
-                
-                def forward( _, messages: List[Dict[str, str]] ) -> str:
-                    return self.inference(
-                        messages = messages,
-                        timeout = self.config.neuron.inference_timeout
-                    )
-                
-                def multi_forward( _, messages: List[Dict[str, str]] ) -> str:
-                    return self.inference(
-                        messages = messages,
-                        timeout = self.config.neuron.inference_timeout,
-                        return_all = True
-                    )
-
-            # Serve axon.
-            self.axon = bittensor.axon(
-                wallet = self.wallet,
-                metagraph = self.metagraph,
-                config = self.config,
-            )
-            self.synapse = Synapse( axon = self.axon )
-            self.axon.start()
-            self.subtensor.serve_axon( self.config.netuid, self.axon )
-
-    def filter_message(
-            self,
-            message 
-    ) -> bool:
-        """ Check if the message is related to any sexual content. 
-
-        Args: 
-            message (str):
-                The message that we check if we should filter out.
-        Returns: 
-            result (bool):
-                True indicates we should filter out the result, false indicates the result is safe.
-        """
-        now = datetime.now()
-        dt_string = now.strftime("%d/%m/%Y %H:%M:%S")
-        tokenized = self.filter_tokenizer(message)
-<<<<<<< HEAD
-        
-        with torch.no_grad():
-            output = self.filter_model(torch.tensor([tokenized['input_ids']]).to(self.device))
-        
-        filter_out = output.logits.argmax().bool()
-=======
-        input_ids = tokenized['input_ids']
-        bound_score1 = 0.5
-        bound_score2 = 0.5
-        
-        while len(input_ids) > 0:
-            _input_ids = input_ids[:512]
->>>>>>> e4554065
-
-            with torch.no_grad():
-                output = self.filter_model(torch.tensor([_input_ids]).to(self.device))
-            
-            filter_out = output.logits[0, 0] < bound_score1 or output.logits[0, 1] > bound_score2
-
-            if filter_out:
-                bittensor.logging.debug( 'filtered message', message )
-                with open('filtered_text_history.txt', 'a') as file:
-                    file.write(f"{self.filter_message_count} | {[round(s, 4) for s in output.logits[0].tolist()]} | {dt_string} | {message}" + '\n') 
-                break
-            else:
-                bittensor.logging.debug( 'safe message', message )
-                with open('safe_text_history.txt', 'a') as file:
-                    file.write(f"{self.filter_message_count} | {[round(s, 4) for s in output.logits[0].tolist()]} | {dt_string} | {message}" + '\n') 
-            
-            input_ids = input_ids[512:]
-
-        self.filter_message_count += 1
-        return filter_out
-
-    def forward(
-            self, 
-            roles: List[ str ],
-            messages: List[ str ],
-            topk: Optional[int] = None,
-            random_sample_uids: Optional[ bool ] = False,
-            train_gating_model: Optional[ bool ] = False,
-            train_network: Optional[ bool ] = False,
-            timeout: float = None,
-            question: bool =  False,
-        ) -> SimpleNamespace:
-        """
-        Queries the network for a response to the passed message using a gating model to select the best uids.
-        Trains the gating model based on the rewards calculated for the successful completions and passes rewards
-        backward for potential PPO.
-
-        Args:
-            roles ( List[ str ] ): 
-                roles associated with messages.
-            message ( List[ str ] ): 
-                messages content for each role. 
-            topk (Optional[int]): 
-                The number of uids to consider for the query. If None or -1, all uids will be considered.
-                If provided, selects the top k uids based on the gating model scores.
-            random_sample_uids( bool, default = False ):
-                If True, randomly samples the uids to query rather than using topk.
-            train_gating_model ( bool, default = False ):
-                If True, trains the gating model based on the rewards calculated for the successful completions.
-            train_network ( bool, default = False ):
-                If True, sends backward messages to the network.
-        Returns:
-            result (SimpleNamespace): 
-                A namespace containing the completion with the highest reward, message, uids,
-                rewards, scores, and all completions.
-        """
-        bittensor.logging.info( 'forward()' )
-        bittensor.logging.debug( 'roles', roles )
-        bittensor.logging.debug( 'message', messages )
-
-        # Format the messages for the query.
-        unravelled_message = ''
-        for role, message in list(zip( roles, messages )):
-            if role == 'system': unravelled_message += 'system: ' + message + '\n'
-            if role== 'assistant': unravelled_message += 'assistant: ' + message + '\n'
-            if role == 'user': unravelled_message += 'user: ' + message + '\n'
-
-        # Set `topk` to the number of items in `self.metagraph.n` if `topk` is not provided or is -1.
-        # Find the available `uids` that are currently serving.
-        # If `topk` is larger than the number of available `uids`, set `topk` to the number of available `uids`.
-        available_uids = torch.tensor( [ uid for uid, ax in enumerate( self.metagraph.axons ) if (ax.is_serving) and (not self.metagraph.validator_permit[uid]) ], dtype = torch.int64 ).to( self.device )
-        if topk is None or topk == -1: topk = self.metagraph.n.item()
-        if topk > len( available_uids ): topk = len( available_uids )
-        if len( available_uids ) == 0: bittensor.logging.error('no available uids'); return None
-        bittensor.logging.trace( 'available_uids', available_uids )
-        bittensor.logging.trace( 'topk', topk)
-
-        # We run the gating network here to get the best uids
-        # Use the gating model to generate scores for each `uid`.
-        scores = self.gating_model( unravelled_message ).to( self.device )
-        bittensor.logging.trace( 'scores', scores )
-
-        # Select the top `topk` `uids` based on the highest `scores`.
-        # Use the selected `uids` to query the dendrite pool.
-        # Print the `completions`.
-        if random_sample_uids:
-            topk_uids = torch.tensor( random.sample( available_uids.tolist(), topk ), dtype = torch.int64 ).to( self.device )
-        else:
-            topk_uids = available_uids[ scores[ available_uids ].sort()[ 1 ][ -topk: ]]
-        forward_calls = self.dendrite_pool( 
-            roles = roles, 
-            messages = messages, 
-            uids = topk_uids, 
-            timeout = timeout,
-        )
-        bittensor.logging.trace( 'topk_uids', topk_uids )
-
-        # Filter out any `None` `completions`.
-        successful_uids = torch.tensor([uid for uid, call in list(zip(topk_uids, forward_calls)) if call is not None and call.completion is not None and len(call.completion)>10], dtype=torch.int64).to(self.device)
-        successful_completions = [call.completion for call in forward_calls if call is not None and call.completion is not None and len(call.completion)>10]
-        unsuccessful_uids = torch.tensor([uid for uid in topk_uids if uid not in successful_uids])
-        bittensor.logging.debug( 'successful_uids', successful_uids )
-        if len( successful_completions ) == 0: bittensor.logging.error('no successful completions'); return None
-
-        # Calculate the rewards for the successful `completions` using the reward model.
-        # Print the rewards for all `uids`.`
-        if not self.config.neuron.no_reward_model:
-            flattened_message_for_reward = ''
-            for role_i, message_i in list(zip(roles, messages)):
-                if role_i != 'system': flattened_message_for_reward += message_i.strip() + '\n'
-            full_completions_for_reward = [ 'Question: ' + flattened_message_for_reward + 'Answer: ' + comp.strip() for comp in successful_completions ]
-            completions_for_reward = [comp.strip() for comp in successful_completions] 
-            rewards = self.reward_model.reward( full_completions_for_reward, completions_for_reward, difference = True, shift = self.config.neuron.reward_shift).detach().to( self.device )
-            bittensor.logging.trace( 'rewards', rewards )
-        else:
-            rewards = scores[ successful_uids ]
-
-        # Train the gating model using the scores and rewards of the successful `completions`.
-        if train_gating_model:
-            self.gating_model.backward( scores = scores[ successful_uids ], rewards = rewards )
-            bittensor.logging.trace( 'Apply backward to gating model' )
-
-        # Pass rewards backward for potential PPO.
-        if train_network:
-            self.dendrite_pool.backward( 
-                forward_calls = forward_calls,
-                rewards = rewards,
-                timeout = timeout,
-            )
-            bittensor.logging.trace( 'Applied backward to network.' )
-
-        best_idx = rewards.detach().argmax()
-        bittensor.logging.trace( 'rewards', rewards )
-        bittensor.logging.trace('successful_completions', len(successful_completions))
-        bittensor.logging.trace('best_idx', best_idx)
-        best_completion = successful_completions[best_idx]
-        
-
-        # Save the query history in a `result` object.
-        # Return the `completion` with the highest reward.
-        event = SimpleNamespace( 
-            completion = successful_completions[ rewards.argmax( dim = 0 ) ],
-            message = message,  
-            uids = successful_uids,
-            rewards = rewards,
-            all_uids = topk_uids,
-            all_completions = successful_completions,
-            block = self.metagraph.block,
-            is_question = message == self.config.neuron.question_prompt,
-            best_completion = best_completion
-        )
-        self.record_event( event ) 
-
-        # First we normalize the rewards with a softmax.
-        normalized_rewards = torch.nn.functional.softmax( event.rewards.to( self.device ), dim=0 )
-
-        # We scatter the normalized onto the moving scores (updating them but not changing the source)
-        scattered_rewards = self.moving_averaged_scores.scatter(0, event.uids.to( self.device ), normalized_rewards.to( self.device ) )
-        scattered_rewards = scattered_rewards.scatter(0, unsuccessful_uids.to( self.device ) , torch.zeros_like(unsuccessful_uids, dtype=torch.float).to( self.device ) )
-
-        # We now perform a moving average of the scattered rewards.
-        self.moving_averaged_scores = self.alpha * self.moving_averaged_scores + ( 1 - self.alpha ) * scattered_rewards
-        bittensor.logging.trace( 'normalized_rewards', normalized_rewards )
-        bittensor.logging.trace( 'scattered_rewards', scattered_rewards )
-        bittensor.logging.trace( 'moving_averaged_scores', self.moving_averaged_scores )    
-        print("===== Best Completion =====")
-        print(f"\n===== {successful_uids[best_idx], rewards[best_idx]} =====\n")
-
-        print('flattened_message_for_reward:\n', flattened_message_for_reward) 
-        print('completion:\n', best_completion.strip())
-
-        return event
-
-    def inference( 
-            self, 
-            messages: List[Dict[str, str]],
-            timeout: float,
-            dont_use_reward_model: bool = True,
-            return_all = False
-        ) -> str:
-        bittensor.logging.info( 'inference()')
-
-        # Pre-process messages.
-        roles = []; contents = []; unravelled_message = ''
-        for message_dict in messages:
-            roles.append( message_dict['role'] )
-            contents.append( message_dict['content'] )
-            if message_dict['role'] == 'system': unravelled_message += 'system: ' + message_dict['content'] + '\n'
-            if message_dict['role'] == 'assistant': unravelled_message += 'assistant: ' + message_dict['content'] + '\n'
-            if message_dict['role'] == 'user': 
-                unravelled_message += 'user: ' + message_dict['content'] + '\n'
-                user_message = message_dict['content']
-
-        bittensor.logging.info( 'inference message', str(unravelled_message) )
-
-        if self.filter_message(user_message):
-            if return_all:
-                return ['Received possible explicit content.']
-            else:
-                return 'Received possible explicit content.'
-
-        # Get scores for query.
-        scores = self.gating_model( unravelled_message ).to( self.device )
-        bittensor.logging.info( 'inference scores', str(scores) )
-
-        # Get uids for query.
-        uids = scores.sort()[ 1 ][ -self.config.neuron.inference_topk: ]
-        bittensor.logging.info( 'inference uids', str(uids) )
-
-        # Query using dendrite pool
-        forward_start = time.time()
-        bittensor.logging.trace( 'applying dendrite forward' )
-        forward_calls = self.inference_pool( 
-            roles = roles, 
-            messages = contents, 
-            uids = uids, 
-            timeout = timeout,
-        )
-        bittensor.logging.trace( 'finished dendrite forward ', time.time() - forward_start )
-
-        # Return longest completion.
-        if dont_use_reward_model or self.config.neuron.no_reward_model:
-            bittensor.logging.info('not applying the reward model taking the best completed response')
-            # Return first best from scores.
-            forward_calls.reverse()
-            
-            if return_all:
-                completions = []
-                for call in forward_calls:
-                    if len( call.completion ) > 0 and not self.filter_message(call.completion):
-                        completions.append(call.completion)
-                if len(completions) > 0:
-                    return completions
-            
-            else:
-                for call in forward_calls:
-                    if len( call.completion ) > 0 and not self.filter_message(call.completion):
-                        bittensor.logging.info( 'best completion', call.completion )
-                        return call.completion
-
-            if return_all:
-                return ['no valid completions']
-            
-            else:
-                return 'no valid completions'
-            
-
-        else:
-            # Format messages for reward model.
-            flattened_message_for_reward = ''
-            for role_i, message_i in list(zip(roles, messages)):
-                if role_i != 'system': flattened_message_for_reward += message_i.strip() + '\n\n'
-            completions = [ call.completion for call in forward_calls if len(call.completion) > 0 and not self.filter_message(call.completion) ] 
-            flattened_completions_for_reward = [ flattened_message_for_reward + comp.strip() for comp in completions ] 
-
-            # Return best via reward model.
-            reward_model_start = time.time()
-            completions_for_reward = [comp.strip() for comp in completions] 
-            rewards = self.reward_model.reward( flattened_completions_for_reward, completions_for_reward, difference =False ).to( self.device )
-            best_completion = completions[ rewards.argmax( dim = 0 ) ]
-            bittensor.logging.info('finished applying the reward model ', time.time() - reward_model_start )
-            
-            if return_all: 
-                return completions
-            else:
-                return best_completion
-
-    def get_question(self, uids, bootstrap_prompt, reset_bootstrap_prompt = False, random_sample_uids = False):
-        
-        def _get_question(uids, bootstrap_prompt, reset_bootstrap_prompt = False):
-            # retrieve the answer
-            # sample = next(self.dataset)
-            # google_ai_dataset_place_holder = sample['answers']['text'][0]
-
-            if reset_bootstrap_prompt:
-                bootstrap_prompt = next(self.dataset)['context'] # google_ai_dataset_place_holder
-                self.base_prompt = bootstrap_prompt
-                with open('prompt_history.txt', 'a') as file:
-                    file.write("============== reset ==================" + '\n')
-                    file.write(f"bootstrap prompt: {bootstrap_prompt}" + '\n')
-                        
-            else:
-                bootstrap_prompt = bootstrap_prompt.replace('As an AI language model, ', '') 
-            
-            question_prompt = f"{bootstrap_prompt}\n\n{self.config.neuron.follow_up_prompt}"
-            
-            questions = self.dendrite_pool(
-                roles = ['user'], 
-                messages = [ question_prompt ], 
-                uids = uids, 
-                timeout = 12,
-            )
-            
-            successful_questions = [question.completion for question in questions if question is not None and question.completion is not None and len(question.completion) > 10]
-            full_completions_for_reward = [ bootstrap_prompt + comp.strip() for comp in successful_questions ]
-            completions_for_reward = [comp.strip() for comp in successful_questions] 
-            reward_diffs = self.reward_model.reward( full_completions_for_reward, completions_for_reward, difference = True, shift = self.config.neuron.reward_shift).to( self.device )
-            
-            for question, reward_diff in zip(successful_questions, reward_diffs.tolist()):
-                print(f"\n=== Question score: {reward_diff}===\n")
-                print(question)
-                if reward_diff > 0 :
-                    return question, reward_diff
-
-            return None, None
-        
-        def _get_random_uids():
-            available_uids = torch.tensor( [ uid for uid, ax in enumerate( self.metagraph.axons ) if ax.is_serving ], dtype = torch.int64 )
-            uids = torch.tensor( random.sample( available_uids.tolist(), self.config.neuron.training_topk ), dtype = torch.int64 )
-            return uids 
-        
-        question = None
-
-        if random_sample_uids:
-            uids = _get_random_uids()
-
-        while question is None:
-            question, reward_diff = _get_question(uids, bootstrap_prompt, reset_bootstrap_prompt)
-            reset_bootstrap_prompt = True
-            uids = _get_random_uids()
-
-        return question, reward_diff
-    
-    def train( self ):
-        """ Training 
-            The function uses an infinite loop to repeatedly generate a random question, 
-            ask the network to complete the question, and train the gating network using 
-            the question and the resulting completions.
-        """
-        # Store the current epoch block number for comparison later.
-        last_epoch_block = self.subtensor.block
-        steps = 0
-        
-        # grab the question from the current sample
-        prompt = next(self.dataset)['context']
-        self.base_prompt = self.config.neuron.base_prompt
-        reward_diff = 0
-        self.last_sync = self.subtensor.block
-        
-        # Start an infinite loop for training.
-        try:
-            while True:
-                # Ask the network to complete the random question, training the gating network.
-                with open('prompt_history.txt', 'a') as file:
-                    file.write(f"{steps} | Q score({round(reward_diff , 4)}): {prompt}" + '\n')
-                
-                forward_result = self.forward( 
-                    roles = ['system', 'user' ],
-                    messages = [ self.base_prompt, prompt ],
-                    topk = self.config.neuron.training_topk,
-                    random_sample_uids = True,
-                    train_gating_model = True,
-                    timeout = self.config.neuron.inference_timeout,
-                    question = False
-                )
-                
-                with open('prompt_history.txt', 'a') as file:
-                    file.write(f"{steps} | A score({round(forward_result.rewards.sort(descending = True)[0][0].item(), 4)}): {forward_result.best_completion}" + '\n')
-
-                if forward_result is not None:
-                    idx_reward_sorted = forward_result.rewards.sort(descending = True)[1]
-                    prompt, reward_diff = self.get_question(
-                        uids = forward_result.uids[idx_reward_sorted],
-                        bootstrap_prompt = forward_result.best_completion, 
-                        reset_bootstrap_prompt = (steps % self.config.neuron.reset_bootstrap_prompt_frequency == 0),
-                        random_sample_uids = self.config.neuron.question_random_sample_uids
-                    )
-
-                # Resync metagraph before returning. (sync every 15 min or ~75 blocks)
-                if self.subtensor.block - self.last_sync > 100:
-                    self.metagraph.sync()
-                    self.last_sync = self.subtensor.block
-                    self.save()
-                    delegates = self.subtensor.get_delegated( self.wallet.coldkeypub.ss58_address )
-
-                    # Recreate pools here to ensure sizing is correct.
-                    self.dendrite_pool = bt.text_prompting_pool( keypair = self.wallet.hotkey, metagraph = self.metagraph )
-                    self.inference_pool = bt.text_prompting_pool( keypair = self.wallet.hotkey, metagraph = self.metagraph )
-
-                    self.my_nominators = { nomin[0]: nomin[1] for nomin in delegates[0][0].nominators } if len(delegates) else {}
-                    self.check_weights()
-
-                    if self.metagraph.n > self.gating_model.num_uids:
-                        self.gating_model = GatingModel( metagraph = self.metagraph, config = self.config ).to( self.device )
-
-                # Check if enough epoch blocks have elapsed since the last epoch.
-                epoch_length = self.subtensor.validator_epoch_length(self.config.netuid) if self.config.neuron.epoch_length_override == -1 else self.config.neuron.epoch_length_override
-                blocks_until_epoch = epoch_length - ( self.subtensor.block - last_epoch_block )
-                bittensor.logging.debug( 'blocks_until_epoch', blocks_until_epoch )
-                if blocks_until_epoch <= 0: 
-                    bittensor.logging.trace( 'epoch()' )
-                    bittensor.logging.info( 'block', self.subtensor.block )
-
-                    # Update the last epoch block to the current epoch block.
-                    last_epoch_block = self.subtensor.block
-                    
-                    # Computes the average reward for each uid across non-zero values 
-                    # using the rewards history stored in the self.history list.
-                    uids, weights = self.compute_weights()
-                    bittensor.logging.info( 'weights', weights )
-
-                    # Set the weights on chain via our subtensor connection.
-                    self.subtensor.set_weights(
-                        wallet = self.wallet,
-                        netuid = self.config.netuid,
-                        uids = uids,
-                        weights = weights,
-                        wait_for_finalization = False,
-                    )
-                steps += 1 
-
-        except Exception as e:
-            bittensor.logging.info( 'Error in training loop', str( e    ) )
-            print(traceback.format_exc())
-    
-    def compute_weights( self ) -> Tuple[ torch.LongTensor, torch.FloatTensor ]:
-        """
-            Computes the average reward for each uid across non-zero values 
-            using the rewards history stored in the self.history list.
-
-            Returns:
-                uids ( torch.LongTensor, shape = (n) ): 
-                    Uid to set weights on.
-                weights ( torch.FloatTensor, shape = (n) ): 
-                    The weights for each uid.
-        """
-        bittensor.logging.info( 'compute_weights()' )
-
-        # Return zeros weights if there is no history.
-        if self.history.qsize() == 0: 
-            bittensor.logging.warning( 'No history to compute weights returning all ones.' )
-            return torch.ones((self.metagraph.n)) / self.metagraph.n
-
-        # Calculate the average reward for each uid across non-zero values.
-        # Replace any NaN values with 0.
-        raw_weights = torch.nn.functional.normalize( self.moving_averaged_scores, p=1, dim=0 )
-        bittensor.logging.trace( 'raw_weights', raw_weights )
-        bittensor.logging.trace( 'top10 values', raw_weights.sort()[0] )
-        bittensor.logging.trace( 'top10 uids', raw_weights.sort()[1] )
-     
-        # Process the raw weights to final_weights via subtensor limitations.
-        processed_weight_uids, processed_weights = bittensor.utils.weight_utils.process_weights_for_netuid(
-            uids = self.metagraph.uids.to( "cpu" ),
-            weights = raw_weights.to( "cpu" ),
-            netuid = self.config.netuid,
-            subtensor = self.subtensor,
-            metagraph = self.metagraph
-        )
-        bittensor.logging.trace( 'processed_weights', processed_weights )
-        bittensor.logging.trace( 'processed_weight_uids', processed_weight_uids )
-        return processed_weight_uids, processed_weights
-
-    def run(self):
-        if self.config.neuron.inference_only:
-            # Start an infinite loop, allows axon to service inference requests.
-            last_sync = self.subtensor.block
-            while True:
-                time.sleep(12)
-                if self.subtensor.block -last_sync > 100:
-                    self.metagraph.sync()
-                    self.last_sync = self.subtensor.block
-                    self.load(inference_only = True)
-
-        else:
-            # Normal validator train operation for validation.
-            self.train()
-
-    def save(self, path=None):
-        r""" Save hotkeys and moving average scores to filesystem. """
-        try:
-            if path is None:
-                path = self.config.neuron.full_path
-            state_dict = {
-                'neuron_weights': self.moving_averaged_scores,
-                'neuron_hotkeys': self.hotkeys
-            }
-
-            torch.save(state_dict, f'{path}/model.torch')
-            bittensor.logging.success(prefix='Saved model', sufix=f'<blue>{path}/model.torch</blue>')
-
-            gating_state_dict = {
-                'model_state_dict':self.gating_model.state_dict(),
-                'num_hotkeys': self.gating_model.num_uids
-            }
-            torch.save(gating_state_dict, f'{path}/gating.torch')
-            bittensor.logging.success(prefix='Saved gating model', sufix=f'<blue>{path}/gating.torch</blue>')
-        except Exception as e:
-            logger.warning(f'Failed to save model with error: {e}')
-
-    def load(self, path=None, inference_only=False):
-        r""" Load hotkeys and moving average scores from filesystem. """
-        try:
-            if path is None:
-                path = self.config.neuron.full_path
-            state_dict = torch.load(f'{path}/model.torch')
-            self.moving_averaged_scores = state_dict['neuron_weights'].clone().detach()
-            self.hotkeys = state_dict['neuron_hotkeys']
-            bittensor.logging.success(prefix='Reloaded model', sufix=f'<blue>{path}/model.torch</blue>')
-
-            gating_state_dict = torch.load(f'{path}/gating.torch')
-            if self.gating_model.num_uids == gating_state_dict['num_hotkeys']:
-                self.gating_model.load_state_dict(gating_state_dict['model_state_dict'], strict=False)
-                bittensor.logging.success(prefix='Reloaded Gating model', sufix=f'<blue>{path}/gating.torch</blue>')
-
-            elif inference_only:
-                self.gating_model = GatingModel( metagraph = self.metagraph, config = self.config, num_uids=gating_state_dict['num_hotkeys']).to( self.device )
-                self.gating_model.load_state_dict(gating_state_dict['model_state_dict'], strict=False)
-                bittensor.logging.success(prefix='Reloaded Gating model', sufix=f'<blue>{path}/gating.torch</blue>')
-
-        except Exception as e:
-            logger.warning(f'Failed to load model with error: {e}')
-
-    def check_weights(self):
-        """ Checks current hotkeys with the current version of the metagraph """
-        for uid, hotkey in enumerate( self.hotkeys ):
-            if hotkey != self.metagraph.hotkeys[ uid ]:
-                self.moving_averaged_scores[ uid ] = 0 #hotkey has been replaced
-        if len(self.hotkeys) < len(self.metagraph.hotkeys):
-            new_moving_average  = torch.zeros((self.metagraph.n)).to( self.device )
-            new_moving_average[:len(self.hotkeys)] = self.moving_averaged_scores
-            self.moving_averaged_scores = new_moving_average
-        self.hotkeys = copy.deepcopy(self.metagraph.hotkeys)
-
-
-if __name__ == '__main__':
-    bittensor.logging.info( 'neuron().train()' )
-    neuron().run()
+# The MIT License (MIT)
+# Copyright © 2021 Yuma Rao
+
+# Permission is hereby granted, free of charge, to any person obtaining a copy of this software and associated
+# documentation files (the “Software”), to deal in the Software without restriction, including without limitation
+# the rights to use, copy, modify, merge, publish, distribute, sublicense, and/or sell copies of the Software,
+# and to permit persons to whom the Software is furnished to do so, subject to the following conditions:
+
+# The above copyright notice and this permission notice shall be included in all copies or substantial portions of
+# the Software.
+
+# THE SOFTWARE IS PROVIDED “AS IS”, WITHOUT WARRANTY OF ANY KIND, EXPRESS OR IMPLIED, INCLUDING BUT NOT LIMITED TO
+# THE WARRANTIES OF MERCHANTABILITY, FITNESS FOR A PARTICULAR PURPOSE AND NONINFRINGEMENT. IN NO EVENT SHALL
+# THE AUTHORS OR COPYRIGHT HOLDERS BE LIABLE FOR ANY CLAIM, DAMAGES OR OTHER LIABILITY, WHETHER IN AN ACTION
+# OF CONTRACT, TORT OR OTHERWISE, ARISING FROM, OUT OF OR IN CONNECTION WITH THE SOFTWARE OR THE USE OR OTHER
+# DEALINGS IN THE SOFTWARE.
+
+import os
+import time
+import math
+import copy
+import queue
+import torch
+import random
+import bittensor
+import argparse
+import bittensor as bt
+import traceback
+
+from loguru import logger
+from types import SimpleNamespace
+from typing import List, Optional, Tuple, Dict
+from reward import RewardModel
+from gating import GatingModel
+from transformers import AutoTokenizer, AutoModelForSequenceClassification
+from datasets import load_dataset
+from datetime import datetime
+
+__default_question_prompt__ = '''
+Ask me a random question about anything. Make the question very domain specific. Do not include the answer in the question.
+'''
+
+__default_base_prompt__ = '''
+You are designed to assist with a wide range of tasks, from answering simple questions to providing in-depth explanations and discussions on a wide range of topics.
+'''
+
+__default_follow_up_prompt__ = '''
+Ask a follow up question.
+'''
+class neuron:
+    @classmethod
+    def check_config( cls, config: 'bt.Config' ):
+        r""" Checks/validates the config namespace object.
+        """
+        bt.logging.check_config( config )
+        bt.wallet.check_config( config )
+        bt.subtensor.check_config( config )
+        full_path = os.path.expanduser('{}/{}/{}/netuid{}/{}'.format( config.logging.logging_dir, config.wallet.name, config.wallet.hotkey, config.netuid, config.neuron.name ))
+        config.neuron.full_path = os.path.expanduser( full_path )
+        config.neuron.reward_path = os.path.expanduser( config.neuron.reward_path )
+        if not os.path.exists( config.neuron.full_path ):
+            os.makedirs( config.neuron.full_path, exist_ok = True)
+        if not os.path.exists( config.neuron.reward_path + '/hf_ckpt.pt' ):
+            os.makedirs( config.neuron.reward_path, exist_ok = True )
+            os.system(
+                f"wget -O { config.neuron.reward_path + '/hf_ckpt.pt'} \
+                https://huggingface.co/Dahoas/gptj-rm-static/resolve/main/hf_ckpt.pt"
+            )
+        if not config.neuron.dont_save_events:
+            # Add custom event logger for the events.
+            logger.level("EVENTS", no=38, icon="📝")
+            logger.add( 
+                config.neuron.full_path + "/" + "completions.log", 
+                rotation=config.neuron.events_retention_size, serialize=True, enqueue=True, backtrace=False, diagnose=False, level="EVENTS", 
+                format = "{time:YYYY-MM-DD at HH:mm:ss} | {level} | {message} | {extra[prompt]} {extra[completion]} {extra[uids]} {extra[all_uids]} {extra[rewards]}{extra[all_completions]} {extra[block]}"
+            )
+
+    def record_event( self, event: SimpleNamespace ):
+        self.history.put( event )
+        if not self.config.neuron.dont_save_events:
+            logger.log(
+                "EVENTS", 
+                "events", 
+                prompt = event.message,
+                completion = event.completion,
+                uids = event.uids.tolist(),
+                all_uids = event.all_uids.tolist(),
+                rewards = event.rewards.tolist(),
+                all_completions = event.all_completions,
+                block = event.block.item(),
+            )
+
+    @classmethod
+    def add_args( cls, parser ):
+        # Netuid Arg
+        parser.add_argument( '--netuid', type = int, help = 'Prompting network netuid', default = 1 )
+        parser.add_argument( '--neuron.name', type = str, help = 'Trials for this miner go in miner.root / (wallet_cold - wallet_hot) / miner.name ', default = 'core_prompting_validator')
+        parser.add_argument( '--neuron.base_prompt', type=str, help = 'Prompt injected before a question is completed by miners on the network', default = __default_base_prompt__ )
+        parser.add_argument( '--neuron.follow_up_prompt', type=str, help = 'Follow up prompt that is completed by miners on the network.', default = __default_follow_up_prompt__ )
+        parser.add_argument( '--neuron.reset_bootstrap_prompt_frequency', type=int, help = 'How frequent to use the base follow up question.', default = 3 )
+        parser.add_argument( '--neuron.question_prompt', type=str, help = 'Prompt used to generate questions from the network whicha are used to evaluate other miners.', default = __default_question_prompt__ )
+        parser.add_argument( '--neuron.reward_model_name', type = str, help = 'GPTRewardModel name', default = 'Dahoas/gpt2-rm-static')
+        parser.add_argument( '--neuron.length_timeout_multiplier', type = int, help = 'Base timeout for all requests.', default = 0.01 )
+        parser.add_argument( '--neuron.inference_topk', type = int, help = 'At inference time, how many miners to we query and return the top rewarded.', default = 10 )
+        parser.add_argument( '--neuron.training_topk', type = int, help = 'During training time, how many miners to we query for each batch based on scores from gating network.', default = 50 )
+        parser.add_argument( '--neuron.training_timeout', type = int, help = 'Query timeout during training', default = 4 )
+        parser.add_argument( '--neuron.inference_timeout', type = int, help = 'Query timeout during inference', default = 10 )
+        parser.add_argument( '--neuron.inference_only', action = 'store_true', help = 'If set, training off and only inference will be served via axon.', default = False )
+        parser.add_argument( '--neuron.axon_off', action = 'store_true', help = 'If set, the axon will be turned off.', default = False )
+        parser.add_argument( '--neuron.reward_path', type = str, help = 'Path to reward model.', default = '~/.bittensor/reward_models' )
+        parser.add_argument( '--neuron.max_history', type = int, help = 'Maximum number history values to store at any time.', default = 100000 )
+        parser.add_argument( '--neuron.device', type = str, help = 'Device to run the validator on.', default = "cuda" if torch.cuda.is_available() else "cpu" )
+        parser.add_argument( '--neuron.epoch_length_override', type = int, help = 'Override the default timeout', default = -1 )
+        parser.add_argument( '--neuron.dont_save_events', action = 'store_true', help = 'If set, we dont save events to a log file.', default = False )
+        parser.add_argument( '--neuron.events_retention_size',  type = str,  help = 'Events retention size.', default = "2 GB" )
+        parser.add_argument( '--neuron.no_reward_model', action = 'store_true', help = 'If set, we dont load the reward model instead use just the scores.', default = False )
+        parser.add_argument( '--neuron.question_random_sample_uids', action = 'store_true', help = 'If set, random sample uids to get question.', default = False )
+        parser.add_argument( '--neuron.reward_shift', type = int, help = 'The value to shift rewards for calculation.', default = 3 )
+
+    @classmethod
+    def config ( cls ):
+        parser = argparse.ArgumentParser()    
+        bt.wallet.add_args( parser )
+        bt.subtensor.add_args( parser )
+        bt.logging.add_args( parser )
+        bt.axon.add_args( parser )
+        GatingModel.add_args( parser )
+        cls.add_args( parser )
+        return bt.config( parser )
+    
+    def __init__( self ):      
+        self.config = neuron.config()
+        self.check_config( self.config )
+        bt.logging( config = self.config, logging_dir = self.config.neuron.full_path )
+        print( self.config )
+        
+        self.subtensor = bt.subtensor ( config = self.config )
+        self.device = torch.device( self.config.neuron.device )
+        self.wallet = bt.wallet ( config = self.config )
+        self.metagraph = bt.metagraph( netuid = self.config.netuid, network = self.subtensor.network )
+        self.wallet.create_if_non_existent()
+        self.wallet.reregister( subtensor = self.subtensor, netuid = self.config.netuid )
+        self.uid = self.wallet.get_uid( subtensor = self.subtensor, netuid = self.config.netuid )
+        self.tokenizer = AutoTokenizer.from_pretrained( 'EleutherAI/gpt-j-6b' )
+
+        # check if invoking iter() is indeed necessary
+        self.dataset = iter(load_dataset('squad_v2', split='train', streaming=True).shuffle(buffer_size=10000))
+
+        self.moving_averaged_scores = torch.zeros((self.metagraph.n)).to( self.device )
+        self.alpha = 0.99
+        self.hotkeys = self.metagraph.hotkeys
+        # Reward model
+        if not self.config.neuron.no_reward_model:
+            bittensor.logging.info('Loading reward model')
+            self.reward_model = RewardModel( model_path = 'EleutherAI/gpt-j-6b', device = self.config.neuron.device )
+            for fpath in os.listdir( self.config.neuron.reward_path ):
+                if fpath.endswith(".pt") or fpath.endswith(".bin"):
+                    checkpoint = os.path.join( self.config.neuron.reward_path, fpath )
+                    break
+            ckpt_state = torch.load( checkpoint )
+            self.reward_model.load_state_dict( ckpt_state )
+            self.reward_model.eval()
+            self.reward_model.half()
+            self.reward_model.requires_grad_( False )
+            self.reward_model.to( self.device )
+            bittensor.logging.info('done loading reward model')
+
+        # Init the gating model which learns which miners to select for each query.
+        self.gating_model = GatingModel( metagraph = self.metagraph, config = self.config ).to( self.device )
+        # Denddrite pool for querying the network.
+        self.dendrite_pool = bt.text_prompting_pool( keypair = self.wallet.hotkey, metagraph = self.metagraph )
+        self.inference_pool = bt.text_prompting_pool( keypair = self.wallet.hotkey, metagraph = self.metagraph )
+        # History of forward events.
+        self.history = queue.Queue( maxsize = self.config.neuron.max_history )
+        # Get a list of peers delegating to me
+        delegated = self.subtensor.get_delegated( self.wallet.coldkeypub.ss58_address )
+        self.my_nominators = { nomin[0]: nomin[1] for nomin in delegated[0][0].nominators } if len(delegated) else {}
+
+        self.load()
+        self.check_weights()
+
+        # set up filter model
+        filter_model_path = 'facebook/roberta-hate-speech-dynabench-r4-target'
+        self.filter_model = AutoModelForSequenceClassification.from_pretrained(filter_model_path).to(self.device)
+        self.filter_tokenizer = AutoTokenizer.from_pretrained(filter_model_path)
+        self.filter_tokenizer.pad_token = self.filter_tokenizer.eos_token
+        self.filter_message_count = 0
+
+        # Axon set and served for inference requests, unless --neuron.axon_off flag is set.
+        if not self.config.neuron.axon_off:
+            # Build synapse entrypoint.
+            class Synapse( bittensor.TextPromptingSynapse ):
+                def priority( _, forward_call: "bittensor.TextPromptingForwardCall" ) -> float:
+                    if forward_call.src_hotkey == self.wallet.hotkey.ss58_address: return math.inf # myself.
+                    elif forward_call.src_hotkey in self.my_nominators: return self.my_nominators[ forward_call.src_hotkey ].tao # Delegates.
+                    else: return 0.0 # Everyone else.
+
+                def blacklist( _, forward_call: "bittensor.TextPromptingForwardCall" ) -> bool:
+                    if forward_call.src_hotkey == self.wallet.hotkey.ss58_address: 
+                        return True
+
+                    elif forward_call.src_hotkey in self.metagraph.hotkeys:
+                        uid =  self.metagraph.hotkeys.index(forward_call.src_hotkey)
+                        if self.metagraph.validator_permit[uid]:
+                            return True         
+                        return False # Non Validator miners
+                    
+                    elif forward_call.src_hotkey in self.my_nominators:
+                        return False # Delegates, dont blacklist.
+                    else: 
+                        return False # Everyone else, dont blacklist.
+
+                def backward( self, messages: List[Dict[str, str]], response: str, rewards: torch.FloatTensor ) -> str: pass
+                
+                def forward( _, messages: List[Dict[str, str]] ) -> str:
+                    return self.inference(
+                        messages = messages,
+                        timeout = self.config.neuron.inference_timeout
+                    )
+                
+                def multi_forward( _, messages: List[Dict[str, str]] ) -> str:
+                    return self.inference(
+                        messages = messages,
+                        timeout = self.config.neuron.inference_timeout,
+                        return_all = True
+                    )
+
+            # Serve axon.
+            self.axon = bittensor.axon(
+                wallet = self.wallet,
+                metagraph = self.metagraph,
+                config = self.config,
+            )
+            self.synapse = Synapse( axon = self.axon )
+            self.axon.start()
+            self.subtensor.serve_axon( self.config.netuid, self.axon )
+
+    def filter_message(
+            self,
+            message 
+    ) -> bool:
+        """ Check if the message is related to any sexual content. 
+
+        Args: 
+            message (str):
+                The message that we check if we should filter out.
+        Returns: 
+            result (bool):
+                True indicates we should filter out the result, false indicates the result is safe.
+        """
+        now = datetime.now()
+        dt_string = now.strftime("%d/%m/%Y %H:%M:%S")
+        tokenized = self.filter_tokenizer(message)
+        input_ids = tokenized['input_ids']
+        bound_score1 = 0.5
+        bound_score2 = 0.5
+        
+        while len(input_ids) > 0:
+            _input_ids = input_ids[:512]
+
+            with torch.no_grad():
+                output = self.filter_model(torch.tensor([_input_ids]).to(self.device))
+            
+            filter_out = output.logits[0, 0] < bound_score1 or output.logits[0, 1] > bound_score2
+
+            if filter_out:
+                bittensor.logging.debug( 'filtered message', message )
+                with open('filtered_text_history.txt', 'a') as file:
+                    file.write(f"{self.filter_message_count} | {[round(s, 4) for s in output.logits[0].tolist()]} | {dt_string} | {message}" + '\n') 
+                break
+            else:
+                bittensor.logging.debug( 'safe message', message )
+                with open('safe_text_history.txt', 'a') as file:
+                    file.write(f"{self.filter_message_count} | {[round(s, 4) for s in output.logits[0].tolist()]} | {dt_string} | {message}" + '\n') 
+            
+            input_ids = input_ids[512:]
+
+        self.filter_message_count += 1
+        return filter_out
+
+    def forward(
+            self, 
+            roles: List[ str ],
+            messages: List[ str ],
+            topk: Optional[int] = None,
+            random_sample_uids: Optional[ bool ] = False,
+            train_gating_model: Optional[ bool ] = False,
+            train_network: Optional[ bool ] = False,
+            timeout: float = None,
+            question: bool =  False,
+        ) -> SimpleNamespace:
+        """
+        Queries the network for a response to the passed message using a gating model to select the best uids.
+        Trains the gating model based on the rewards calculated for the successful completions and passes rewards
+        backward for potential PPO.
+
+        Args:
+            roles ( List[ str ] ): 
+                roles associated with messages.
+            message ( List[ str ] ): 
+                messages content for each role. 
+            topk (Optional[int]): 
+                The number of uids to consider for the query. If None or -1, all uids will be considered.
+                If provided, selects the top k uids based on the gating model scores.
+            random_sample_uids( bool, default = False ):
+                If True, randomly samples the uids to query rather than using topk.
+            train_gating_model ( bool, default = False ):
+                If True, trains the gating model based on the rewards calculated for the successful completions.
+            train_network ( bool, default = False ):
+                If True, sends backward messages to the network.
+        Returns:
+            result (SimpleNamespace): 
+                A namespace containing the completion with the highest reward, message, uids,
+                rewards, scores, and all completions.
+        """
+        bittensor.logging.info( 'forward()' )
+        bittensor.logging.debug( 'roles', roles )
+        bittensor.logging.debug( 'message', messages )
+
+        # Format the messages for the query.
+        unravelled_message = ''
+        for role, message in list(zip( roles, messages )):
+            if role == 'system': unravelled_message += 'system: ' + message + '\n'
+            if role== 'assistant': unravelled_message += 'assistant: ' + message + '\n'
+            if role == 'user': unravelled_message += 'user: ' + message + '\n'
+
+        # Set `topk` to the number of items in `self.metagraph.n` if `topk` is not provided or is -1.
+        # Find the available `uids` that are currently serving.
+        # If `topk` is larger than the number of available `uids`, set `topk` to the number of available `uids`.
+        available_uids = torch.tensor( [ uid for uid, ax in enumerate( self.metagraph.axons ) if (ax.is_serving) and (not self.metagraph.validator_permit[uid]) ], dtype = torch.int64 ).to( self.device )
+        if topk is None or topk == -1: topk = self.metagraph.n.item()
+        if topk > len( available_uids ): topk = len( available_uids )
+        if len( available_uids ) == 0: bittensor.logging.error('no available uids'); return None
+        bittensor.logging.trace( 'available_uids', available_uids )
+        bittensor.logging.trace( 'topk', topk)
+
+        # We run the gating network here to get the best uids
+        # Use the gating model to generate scores for each `uid`.
+        scores = self.gating_model( unravelled_message ).to( self.device )
+        bittensor.logging.trace( 'scores', scores )
+
+        # Select the top `topk` `uids` based on the highest `scores`.
+        # Use the selected `uids` to query the dendrite pool.
+        # Print the `completions`.
+        if random_sample_uids:
+            topk_uids = torch.tensor( random.sample( available_uids.tolist(), topk ), dtype = torch.int64 ).to( self.device )
+        else:
+            topk_uids = available_uids[ scores[ available_uids ].sort()[ 1 ][ -topk: ]]
+        forward_calls = self.dendrite_pool( 
+            roles = roles, 
+            messages = messages, 
+            uids = topk_uids, 
+            timeout = timeout,
+        )
+        bittensor.logging.trace( 'topk_uids', topk_uids )
+
+        # Filter out any `None` `completions`.
+        successful_uids = torch.tensor([uid for uid, call in list(zip(topk_uids, forward_calls)) if call is not None and call.completion is not None and len(call.completion)>10], dtype=torch.int64).to(self.device)
+        successful_completions = [call.completion for call in forward_calls if call is not None and call.completion is not None and len(call.completion)>10]
+        unsuccessful_uids = torch.tensor([uid for uid in topk_uids if uid not in successful_uids])
+        bittensor.logging.debug( 'successful_uids', successful_uids )
+        if len( successful_completions ) == 0: bittensor.logging.error('no successful completions'); return None
+
+        # Calculate the rewards for the successful `completions` using the reward model.
+        # Print the rewards for all `uids`.`
+        if not self.config.neuron.no_reward_model:
+            flattened_message_for_reward = ''
+            for role_i, message_i in list(zip(roles, messages)):
+                if role_i != 'system': flattened_message_for_reward += message_i.strip() + '\n'
+            full_completions_for_reward = [ 'Question: ' + flattened_message_for_reward + 'Answer: ' + comp.strip() for comp in successful_completions ]
+            completions_for_reward = [comp.strip() for comp in successful_completions] 
+            rewards = self.reward_model.reward( full_completions_for_reward, completions_for_reward, difference = True, shift = self.config.neuron.reward_shift).detach().to( self.device )
+            bittensor.logging.trace( 'rewards', rewards )
+        else:
+            rewards = scores[ successful_uids ]
+
+        # Train the gating model using the scores and rewards of the successful `completions`.
+        if train_gating_model:
+            self.gating_model.backward( scores = scores[ successful_uids ], rewards = rewards )
+            bittensor.logging.trace( 'Apply backward to gating model' )
+
+        # Pass rewards backward for potential PPO.
+        if train_network:
+            self.dendrite_pool.backward( 
+                forward_calls = forward_calls,
+                rewards = rewards,
+                timeout = timeout,
+            )
+            bittensor.logging.trace( 'Applied backward to network.' )
+
+        best_idx = rewards.detach().argmax()
+        bittensor.logging.trace( 'rewards', rewards )
+        bittensor.logging.trace('successful_completions', len(successful_completions))
+        bittensor.logging.trace('best_idx', best_idx)
+        best_completion = successful_completions[best_idx]
+        
+
+        # Save the query history in a `result` object.
+        # Return the `completion` with the highest reward.
+        event = SimpleNamespace( 
+            completion = successful_completions[ rewards.argmax( dim = 0 ) ],
+            message = message,  
+            uids = successful_uids,
+            rewards = rewards,
+            all_uids = topk_uids,
+            all_completions = successful_completions,
+            block = self.metagraph.block,
+            is_question = message == self.config.neuron.question_prompt,
+            best_completion = best_completion
+        )
+        self.record_event( event ) 
+
+        # First we normalize the rewards with a softmax.
+        normalized_rewards = torch.nn.functional.softmax( event.rewards.to( self.device ), dim=0 )
+
+        # We scatter the normalized onto the moving scores (updating them but not changing the source)
+        scattered_rewards = self.moving_averaged_scores.scatter(0, event.uids.to( self.device ), normalized_rewards.to( self.device ) )
+        scattered_rewards = scattered_rewards.scatter(0, unsuccessful_uids.to( self.device ) , torch.zeros_like(unsuccessful_uids, dtype=torch.float).to( self.device ) )
+
+        # We now perform a moving average of the scattered rewards.
+        self.moving_averaged_scores = self.alpha * self.moving_averaged_scores + ( 1 - self.alpha ) * scattered_rewards
+        bittensor.logging.trace( 'normalized_rewards', normalized_rewards )
+        bittensor.logging.trace( 'scattered_rewards', scattered_rewards )
+        bittensor.logging.trace( 'moving_averaged_scores', self.moving_averaged_scores )    
+        print("===== Best Completion =====")
+        print(f"\n===== {successful_uids[best_idx], rewards[best_idx]} =====\n")
+
+        print('flattened_message_for_reward:\n', flattened_message_for_reward) 
+        print('completion:\n', best_completion.strip())
+
+        return event
+
+    def inference( 
+            self, 
+            messages: List[Dict[str, str]],
+            timeout: float,
+            dont_use_reward_model: bool = True,
+            return_all = False
+        ) -> str:
+        bittensor.logging.info( 'inference()')
+
+        # Pre-process messages.
+        roles = []; contents = []; unravelled_message = ''; user_message = None
+        for message_dict in messages:
+            roles.append( message_dict['role'] )
+            contents.append( message_dict['content'] )
+            if message_dict['role'] == 'system': unravelled_message += 'system: ' + message_dict['content'] + '\n'
+            if message_dict['role'] == 'assistant': unravelled_message += 'assistant: ' + message_dict['content'] + '\n'
+            if message_dict['role'] == 'user': 
+                unravelled_message += 'user: ' + message_dict['content'] + '\n'
+                user_message = message_dict['content']
+
+        bittensor.logging.info( 'inference message', str(unravelled_message) )
+
+        if user_message and self.filter_message(user_message):
+            if return_all:
+                return ['Received possible explicit content.']
+            else:
+                return 'Received possible explicit content.'
+
+        # Get scores for query.
+        scores = self.gating_model( unravelled_message ).to( self.device )
+        bittensor.logging.info( 'inference scores', str(scores) )
+
+        # Get uids for query.
+        uids = scores.sort()[ 1 ][ -self.config.neuron.inference_topk: ]
+        bittensor.logging.info( 'inference uids', str(uids) )
+
+        # Query using dendrite pool
+        forward_start = time.time()
+        bittensor.logging.trace( 'applying dendrite forward' )
+        forward_calls = self.inference_pool( 
+            roles = roles, 
+            messages = contents, 
+            uids = uids, 
+            timeout = timeout,
+        )
+        bittensor.logging.trace( 'finished dendrite forward ', time.time() - forward_start )
+
+        # Return longest completion.
+        if dont_use_reward_model or self.config.neuron.no_reward_model:
+            bittensor.logging.info('not applying the reward model taking the best completed response')
+            # Return first best from scores.
+            forward_calls.reverse()
+            
+            if return_all:
+                completions = []
+                for call in forward_calls:
+                    if len( call.completion ) > 0 and not self.filter_message(call.completion):
+                        completions.append(call.completion)
+                if len(completions) > 0:
+                    return completions
+            
+            else:
+                for call in forward_calls:
+                    if len( call.completion ) > 0 and not self.filter_message(call.completion):
+                        bittensor.logging.info( 'best completion', call.completion )
+                        return call.completion
+
+            if return_all:
+                return ['no valid completions']
+            
+            else:
+                return 'no valid completions'
+            
+
+        else:
+            # Format messages for reward model.
+            flattened_message_for_reward = ''
+            for role_i, message_i in list(zip(roles, messages)):
+                if role_i != 'system': flattened_message_for_reward += message_i.strip() + '\n\n'
+            completions = [ call.completion for call in forward_calls if len(call.completion) > 0 and not self.filter_message(call.completion) ] 
+            flattened_completions_for_reward = [ flattened_message_for_reward + comp.strip() for comp in completions ] 
+
+            # Return best via reward model.
+            reward_model_start = time.time()
+            completions_for_reward = [comp.strip() for comp in completions] 
+            rewards = self.reward_model.reward( flattened_completions_for_reward, completions_for_reward, difference =False ).to( self.device )
+            best_completion = completions[ rewards.argmax( dim = 0 ) ]
+            bittensor.logging.info('finished applying the reward model ', time.time() - reward_model_start )
+            
+            if return_all: 
+                return completions
+            else:
+                return best_completion
+
+    def get_question(self, uids, bootstrap_prompt, reset_bootstrap_prompt = False, random_sample_uids = False):
+        
+        def _get_question(uids, bootstrap_prompt, reset_bootstrap_prompt = False):
+            # retrieve the answer
+            # sample = next(self.dataset)
+            # google_ai_dataset_place_holder = sample['answers']['text'][0]
+
+            if reset_bootstrap_prompt:
+                bootstrap_prompt = next(self.dataset)['context'] # google_ai_dataset_place_holder
+                self.base_prompt = bootstrap_prompt
+                with open('prompt_history.txt', 'a') as file:
+                    file.write("============== reset ==================" + '\n')
+                    file.write(f"bootstrap prompt: {bootstrap_prompt}" + '\n')
+                        
+            else:
+                bootstrap_prompt = bootstrap_prompt.replace('As an AI language model, ', '') 
+            
+            question_prompt = f"{bootstrap_prompt}\n\n{self.config.neuron.follow_up_prompt}"
+            
+            questions = self.dendrite_pool(
+                roles = ['user'], 
+                messages = [ question_prompt ], 
+                uids = uids, 
+                timeout = 12,
+            )
+            
+            successful_questions = [question.completion for question in questions if question is not None and question.completion is not None and len(question.completion) > 10]
+            full_completions_for_reward = [ bootstrap_prompt + comp.strip() for comp in successful_questions ]
+            completions_for_reward = [comp.strip() for comp in successful_questions] 
+            reward_diffs = self.reward_model.reward( full_completions_for_reward, completions_for_reward, difference = True, shift = self.config.neuron.reward_shift).to( self.device )
+            
+            for question, reward_diff in zip(successful_questions, reward_diffs.tolist()):
+                print(f"\n=== Question score: {reward_diff}===\n")
+                print(question)
+                if reward_diff > 0 :
+                    return question, reward_diff
+
+            return None, None
+        
+        def _get_random_uids():
+            available_uids = torch.tensor( [ uid for uid, ax in enumerate( self.metagraph.axons ) if ax.is_serving ], dtype = torch.int64 )
+            uids = torch.tensor( random.sample( available_uids.tolist(), self.config.neuron.training_topk ), dtype = torch.int64 )
+            return uids 
+        
+        question = None
+
+        if random_sample_uids:
+            uids = _get_random_uids()
+
+        while question is None:
+            question, reward_diff = _get_question(uids, bootstrap_prompt, reset_bootstrap_prompt)
+            reset_bootstrap_prompt = True
+            uids = _get_random_uids()
+
+        return question, reward_diff
+    
+    def train( self ):
+        """ Training 
+            The function uses an infinite loop to repeatedly generate a random question, 
+            ask the network to complete the question, and train the gating network using 
+            the question and the resulting completions.
+        """
+        # Store the current epoch block number for comparison later.
+        last_epoch_block = self.subtensor.block
+        steps = 0
+        
+        # grab the question from the current sample
+        prompt = next(self.dataset)['context']
+        self.base_prompt = self.config.neuron.base_prompt
+        reward_diff = 0
+        self.last_sync = self.subtensor.block
+        
+        # Start an infinite loop for training.
+        try:
+            while True:
+                # Ask the network to complete the random question, training the gating network.
+                with open('prompt_history.txt', 'a') as file:
+                    file.write(f"{steps} | Q score({round(reward_diff , 4)}): {prompt}" + '\n')
+                
+                forward_result = self.forward( 
+                    roles = ['system', 'user' ],
+                    messages = [ self.base_prompt, prompt ],
+                    topk = self.config.neuron.training_topk,
+                    random_sample_uids = True,
+                    train_gating_model = True,
+                    timeout = self.config.neuron.inference_timeout,
+                    question = False
+                )
+                
+                with open('prompt_history.txt', 'a') as file:
+                    file.write(f"{steps} | A score({round(forward_result.rewards.sort(descending = True)[0][0].item(), 4)}): {forward_result.best_completion}" + '\n')
+
+                if forward_result is not None:
+                    idx_reward_sorted = forward_result.rewards.sort(descending = True)[1]
+                    prompt, reward_diff = self.get_question(
+                        uids = forward_result.uids[idx_reward_sorted],
+                        bootstrap_prompt = forward_result.best_completion, 
+                        reset_bootstrap_prompt = (steps % self.config.neuron.reset_bootstrap_prompt_frequency == 0),
+                        random_sample_uids = self.config.neuron.question_random_sample_uids
+                    )
+
+                # Resync metagraph before returning. (sync every 15 min or ~75 blocks)
+                if self.subtensor.block - self.last_sync > 100:
+                    self.metagraph.sync()
+                    self.last_sync = self.subtensor.block
+                    self.save()
+                    delegates = self.subtensor.get_delegated( self.wallet.coldkeypub.ss58_address )
+
+                    # Recreate pools here to ensure sizing is correct.
+                    self.dendrite_pool = bt.text_prompting_pool( keypair = self.wallet.hotkey, metagraph = self.metagraph )
+                    self.inference_pool = bt.text_prompting_pool( keypair = self.wallet.hotkey, metagraph = self.metagraph )
+
+                    self.my_nominators = { nomin[0]: nomin[1] for nomin in delegates[0][0].nominators } if len(delegates) else {}
+                    self.check_weights()
+
+                    if self.metagraph.n > self.gating_model.num_uids:
+                        self.gating_model = GatingModel( metagraph = self.metagraph, config = self.config ).to( self.device )
+
+                # Check if enough epoch blocks have elapsed since the last epoch.
+                epoch_length = self.subtensor.validator_epoch_length(self.config.netuid) if self.config.neuron.epoch_length_override == -1 else self.config.neuron.epoch_length_override
+                blocks_until_epoch = epoch_length - ( self.subtensor.block - last_epoch_block )
+                bittensor.logging.debug( 'blocks_until_epoch', blocks_until_epoch )
+                if blocks_until_epoch <= 0: 
+                    bittensor.logging.trace( 'epoch()' )
+                    bittensor.logging.info( 'block', self.subtensor.block )
+
+                    # Update the last epoch block to the current epoch block.
+                    last_epoch_block = self.subtensor.block
+                    
+                    # Computes the average reward for each uid across non-zero values 
+                    # using the rewards history stored in the self.history list.
+                    uids, weights = self.compute_weights()
+                    bittensor.logging.info( 'weights', weights )
+
+                    # Set the weights on chain via our subtensor connection.
+                    self.subtensor.set_weights(
+                        wallet = self.wallet,
+                        netuid = self.config.netuid,
+                        uids = uids,
+                        weights = weights,
+                        wait_for_finalization = False,
+                    )
+                steps += 1 
+
+        except Exception as e:
+            bittensor.logging.info( 'Error in training loop', str( e    ) )
+            print(traceback.format_exc())
+    
+    def compute_weights( self ) -> Tuple[ torch.LongTensor, torch.FloatTensor ]:
+        """
+            Computes the average reward for each uid across non-zero values 
+            using the rewards history stored in the self.history list.
+
+            Returns:
+                uids ( torch.LongTensor, shape = (n) ): 
+                    Uid to set weights on.
+                weights ( torch.FloatTensor, shape = (n) ): 
+                    The weights for each uid.
+        """
+        bittensor.logging.info( 'compute_weights()' )
+
+        # Return zeros weights if there is no history.
+        if self.history.qsize() == 0: 
+            bittensor.logging.warning( 'No history to compute weights returning all ones.' )
+            return torch.ones((self.metagraph.n)) / self.metagraph.n
+
+        # Calculate the average reward for each uid across non-zero values.
+        # Replace any NaN values with 0.
+        raw_weights = torch.nn.functional.normalize( self.moving_averaged_scores, p=1, dim=0 )
+        bittensor.logging.trace( 'raw_weights', raw_weights )
+        bittensor.logging.trace( 'top10 values', raw_weights.sort()[0] )
+        bittensor.logging.trace( 'top10 uids', raw_weights.sort()[1] )
+     
+        # Process the raw weights to final_weights via subtensor limitations.
+        processed_weight_uids, processed_weights = bittensor.utils.weight_utils.process_weights_for_netuid(
+            uids = self.metagraph.uids.to( "cpu" ),
+            weights = raw_weights.to( "cpu" ),
+            netuid = self.config.netuid,
+            subtensor = self.subtensor,
+            metagraph = self.metagraph
+        )
+        bittensor.logging.trace( 'processed_weights', processed_weights )
+        bittensor.logging.trace( 'processed_weight_uids', processed_weight_uids )
+        return processed_weight_uids, processed_weights
+
+    def run(self):
+        if self.config.neuron.inference_only:
+            # Start an infinite loop, allows axon to service inference requests.
+            last_sync = self.subtensor.block
+            while True:
+                time.sleep(12)
+                if self.subtensor.block -last_sync > 100:
+                    self.metagraph.sync()
+                    self.last_sync = self.subtensor.block
+                    self.load(inference_only = True)
+
+        else:
+            # Normal validator train operation for validation.
+            self.train()
+
+    def save(self, path=None):
+        r""" Save hotkeys and moving average scores to filesystem. """
+        try:
+            if path is None:
+                path = self.config.neuron.full_path
+            state_dict = {
+                'neuron_weights': self.moving_averaged_scores,
+                'neuron_hotkeys': self.hotkeys
+            }
+
+            torch.save(state_dict, f'{path}/model.torch')
+            bittensor.logging.success(prefix='Saved model', sufix=f'<blue>{path}/model.torch</blue>')
+
+            gating_state_dict = {
+                'model_state_dict':self.gating_model.state_dict(),
+                'num_hotkeys': self.gating_model.num_uids
+            }
+            torch.save(gating_state_dict, f'{path}/gating.torch')
+            bittensor.logging.success(prefix='Saved gating model', sufix=f'<blue>{path}/gating.torch</blue>')
+        except Exception as e:
+            logger.warning(f'Failed to save model with error: {e}')
+
+    def load(self, path=None, inference_only=False):
+        r""" Load hotkeys and moving average scores from filesystem. """
+        try:
+            if path is None:
+                path = self.config.neuron.full_path
+            state_dict = torch.load(f'{path}/model.torch')
+            self.moving_averaged_scores = state_dict['neuron_weights'].clone().detach()
+            self.hotkeys = state_dict['neuron_hotkeys']
+            bittensor.logging.success(prefix='Reloaded model', sufix=f'<blue>{path}/model.torch</blue>')
+
+            gating_state_dict = torch.load(f'{path}/gating.torch')
+            if self.gating_model.num_uids == gating_state_dict['num_hotkeys']:
+                self.gating_model.load_state_dict(gating_state_dict['model_state_dict'], strict=False)
+                bittensor.logging.success(prefix='Reloaded Gating model', sufix=f'<blue>{path}/gating.torch</blue>')
+
+            elif inference_only:
+                self.gating_model = GatingModel( metagraph = self.metagraph, config = self.config, num_uids=gating_state_dict['num_hotkeys']).to( self.device )
+                self.gating_model.load_state_dict(gating_state_dict['model_state_dict'], strict=False)
+                bittensor.logging.success(prefix='Reloaded Gating model', sufix=f'<blue>{path}/gating.torch</blue>')
+
+        except Exception as e:
+            logger.warning(f'Failed to load model with error: {e}')
+
+    def check_weights(self):
+        """ Checks current hotkeys with the current version of the metagraph """
+        for uid, hotkey in enumerate( self.hotkeys ):
+            if hotkey != self.metagraph.hotkeys[ uid ]:
+                self.moving_averaged_scores[ uid ] = 0 #hotkey has been replaced
+        if len(self.hotkeys) < len(self.metagraph.hotkeys):
+            new_moving_average  = torch.zeros((self.metagraph.n)).to( self.device )
+            new_moving_average[:len(self.hotkeys)] = self.moving_averaged_scores
+            self.moving_averaged_scores = new_moving_average
+        self.hotkeys = copy.deepcopy(self.metagraph.hotkeys)
+
+
+if __name__ == '__main__':
+    bittensor.logging.info( 'neuron().train()' )
+    neuron().run()