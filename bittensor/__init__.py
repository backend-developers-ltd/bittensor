--- conflicted
+++ resolved
@@ -21,12 +21,8 @@
 
 # Bittensor code and protocol version.
 __version__ = '1.5.0'
-<<<<<<< HEAD
-__version_as_int__ = (100 * 1) + (10 * 5) + (1 * 0)  # Integer representation
-=======
 version_split = __version__.split(".")
 __version_as_int__ = (100 * int(version_split[0])) + (10 * int(version_split[1])) + (1 * int(version_split[2]))
->>>>>>> ea730c74
 
 # Vocabulary dimension.
 #__vocab_size__ = len( tokenizer ) + len( tokenizer.additional_special_tokens) + 100 # Plus 100 for eventual token size increase.
