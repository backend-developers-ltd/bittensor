# The MIT License (MIT)
# Copyright © 2022-2023 Opentensor Foundation

# Permission is hereby granted, free of charge, to any person obtaining a copy of this software and associated
# documentation files (the “Software”), to deal in the Software without restriction, including without limitation
# the rights to use, copy, modify, merge, publish, distribute, sublicense, and/or sell copies of the Software,
# and to permit persons to whom the Software is furnished to do so, subject to the following conditions:

# The above copyright notice and this permission notice shall be included in all copies or substantial portions of
# the Software.

# THE SOFTWARE IS PROVIDED “AS IS”, WITHOUT WARRANTY OF ANY KIND, EXPRESS OR IMPLIED, INCLUDING BUT NOT LIMITED TO
# THE WARRANTIES OF MERCHANTABILITY, FITNESS FOR A PARTICULAR PURPOSE AND NONINFRINGEMENT. IN NO EVENT SHALL
# THE AUTHORS OR COPYRIGHT HOLDERS BE LIABLE FOR ANY CLAIM, DAMAGES OR OTHER LIABILITY, WHETHER IN AN ACTION
# OF CONTRACT, TORT OR OTHERWISE, ARISING FROM, OUT OF OR IN CONNECTION WITH THE SOFTWARE OR THE USE OR OTHER
# DEALINGS IN THE SOFTWARE.

from random import randint
from types import SimpleNamespace
from typing import Any, Dict, List, Optional, Tuple, TypedDict, Union
from unittest.mock import MagicMock
from dataclasses import dataclass
from abc import ABC, abstractclassmethod
from collections.abc import Mapping

import bittensor
from bittensor.utils import RAOPERTAO, U16_NORMALIZED_FLOAT
from bittensor.utils.registration import POWSolution
from hashlib import sha256

from .chain_data import (NeuronInfo, NeuronInfoLite, PrometheusInfo, DelegateInfo,
                         SubnetInfo, axon_info)
from .errors import *
from .subtensor_impl import Subtensor, AxonServeCallParams, PrometheusServeCallParams

BlockNumber = int

class InfoDict(Mapping):
    @abstractclassmethod
    def default(cls):
        raise NotImplementedError
    
    def __getitem__(self, key):
        return getattr(self, key)
    
    def __setitem__(self, key, value):
        return setattr(self, key, value)

    def __iter__(self):
        return iter(self.__dict__)
    
    def __len__(self):
        return len(self.__dict__)

@dataclass
class AxonInfoDict(InfoDict):
    block: int
    version: int
    ip: int # integer representation of ip address
    port: int
    ip_type: int
    protocol: int
    placeholder1: int # placeholder for future use
    placeholder2: int

    @classmethod
    def default(cls):
        return cls(
            block=0,
            version=0,
            ip=0,
            port=0,
            ip_type=0,
            protocol=0,
            placeholder1=0,
            placeholder2=0,
        )
    
@dataclass
class PrometheusInfoDict(InfoDict):
    block: int
    version: int
    ip: int # integer representation of ip address
    port: int
    ip_type: int

    @classmethod
    def default(cls):
        return cls(
            block=0,
            version=0,
            ip=0,
            port=0,
            ip_type=0,
        )

@dataclass
class MockSubtensorValue:
    value: Optional[Any]

class MockMapResult:
    records: Optional[List[Tuple[MockSubtensorValue, MockSubtensorValue]]]

    def __init__(self, records: Optional[List[Tuple[Union[Any, MockSubtensorValue], Union[Any, MockSubtensorValue]]]] = None):
        _records = [
                (MockSubtensorValue( value=record[0] ), MockSubtensorValue( value=record[1] )) 
                    # Make sure record is a tuple of MockSubtensorValue (dict with value attr)
                    if not (isinstance(record, tuple) and all(isinstance(item, dict) and hasattr(item, 'value') for item in record))
                else record 
            for record in records 
        ]
        
        self.records = _records

    def __iter__(self):
        return iter(self.records)

class MockSystemState(TypedDict):
    Account: Dict[str, Dict[int, int]] # address -> block -> balance

class MockSubtensorState(TypedDict):
    Rho: Dict[int, Dict[BlockNumber, int]] # netuid -> block -> rho
    Kappa: Dict[int, Dict[BlockNumber, int]] # netuid -> block -> kappa
    Difficulty: Dict[int, Dict[BlockNumber, int]] # netuid -> block -> difficulty
    ImmunityPeriod: Dict[int, Dict[BlockNumber, int]] # netuid -> block -> immunity_period
    ValidatorBatchSize: Dict[int, Dict[BlockNumber, int]] # netuid -> block -> validator_batch_size
    Active: Dict[int, Dict[BlockNumber, bool]] # (netuid, uid), block -> active
    Stake:  Dict[str, Dict[str, Dict[int, int]]] # (hotkey, coldkey) -> block -> stake

    Delegates: Dict[str, Dict[int, float]] # address -> block -> delegate_take

    NetworksAdded: Dict[int, Dict[BlockNumber, bool]] # netuid -> block -> added

class MockChainState(TypedDict):
    System: MockSystemState
    SubtensorModule: MockSubtensorState
    
class MockSubtensor(Subtensor):
    """
    A Mock Subtensor class for running tests. 
    This should mock only methods that make queries to the chain.
    e.g. We mock `Subtensor.query_subtensor` instead of all query methods.

    This class will also store a local (mock) state of the chain.
    """
    chain_state: MockChainState
    block_number: int

    @classmethod
    def reset(cls) -> None:
        bittensor.__GLOBAL_MOCK_STATE__.clear()

        _ = cls()

    def setup(self) -> None:
        if not hasattr(self, 'chain_state') or getattr(self, 'chain_state') is None:
            self.chain_state = {
                'System': {
                    'Account': {}
                },
                'Balances': {
                    'ExistentialDeposit': {
                        0: 500
                    },
                },
                'SubtensorModule': {
                    'NetworksAdded': {},
                    'Rho': {},
                    'Kappa': {},
                    'Difficulty': {},
                    'ImmunityPeriod': {},
                    'ValidatorBatchSize': {},
                    'ValidatorSequenceLength': {},
                    'ValidatorEpochsPerReset': {},
                    'ValidatorEpochLength': {},
                    'MaxAllowedValidators': {},
                    'MinAllowedWeights': {},
                    'MaxWeightLimit': {},
                    'SynergyScalingLawPower': {},
                    'ScalingLawPower': {},
                    'SubnetworkN': {},
                    'MaxAllowedUids': {},
                    'NetworkModality': {},
                    'BlocksSinceLastStep': {},
                    'Tempo': {},
                    'NetworkConnect': {},
                    'EmissionValues': {},
                    'Burn': {},

                    'Active': {},

                    'Uids': {},
                    'Keys': {},
                    'Owner': {},
                    'IsNetworkMember': {},
                    'LastUpdate': {},
                    
                    'Rank': {},
                    'Emission': {},
                    'Incentive': {},
                    'Consensus': {},
                    'Trust': {},
                    'ValidatorTrust': {},
                    'Dividends': {},
                    'PruningScores': {},
                    'ValidatorPermit': {},

                    'Weights': {},
                    'Bonds': {},
                    
                    'Stake': {},
                    'TotalStake': {
                        0: 0
                    },
                    'TotalIssuance': {
                        0: 0
                    },
                    'TotalHotkeyStake': {},
                    'TotalColdkeyStake': {},
                    
                    'TxRateLimit': {
                        0: 0 # No limit
                    },

                    'Delegates': {},

                    'Axons': {},
                    'Prometheus': {},
                },
            }

            self.block_number = 0

            self.network = 'mock'
            self.chain_endpoint = 'mock_endpoint'
            self.substrate = MagicMock()

    def __init__(self) -> None:
        self.__dict__ = bittensor.__GLOBAL_MOCK_STATE__
        
        if not hasattr(self, 'chain_state') or getattr(self, 'chain_state') is None:
            self.setup()

    def get_block_hash(self, block_id: int) -> str:
        return '0x' + sha256(str(block_id).encode()).hexdigest()[:64]
        

    def create_subnet( self, netuid: int ) -> None:
        subtensor_state = self.chain_state['SubtensorModule']
        if netuid not in subtensor_state['NetworksAdded']:
            # Per Subnet
            subtensor_state['Rho'][netuid] = {}
            subtensor_state['Rho'][netuid][0] = 10
            subtensor_state['Kappa'][netuid] = {}
            subtensor_state['Kappa'][netuid][0] = 32_767
            subtensor_state['Difficulty'][netuid] = {}
            subtensor_state['Difficulty'][netuid][0] = 10_000_000
            subtensor_state['ImmunityPeriod'][netuid] = {}
            subtensor_state['ImmunityPeriod'][netuid][0] = 4096
            subtensor_state['ValidatorBatchSize'][netuid] = {}
            subtensor_state['ValidatorBatchSize'][netuid][0] = 32
            subtensor_state['ValidatorSequenceLength'][netuid] = {}
            subtensor_state['ValidatorSequenceLength'][netuid][0] = 256
            subtensor_state['ValidatorEpochsPerReset'][netuid] = {}
            subtensor_state['ValidatorEpochsPerReset'][netuid][0] = 60
            subtensor_state['ValidatorEpochLength'][netuid] = {}
            subtensor_state['ValidatorEpochLength'][netuid][0] = 100
            subtensor_state['MaxAllowedValidators'][netuid] = {}
            subtensor_state['MaxAllowedValidators'][netuid][0] = 128
            subtensor_state['MinAllowedWeights'][netuid] = {}
            subtensor_state['MinAllowedWeights'][netuid][0] = 1024
            subtensor_state['MaxWeightLimit'][netuid] = {}
            subtensor_state['MaxWeightLimit'][netuid][0] = 1_000
            subtensor_state['SynergyScalingLawPower'][netuid] = {}
            subtensor_state['SynergyScalingLawPower'][netuid][0] = 50
            subtensor_state['ScalingLawPower'][netuid] = {}
            subtensor_state['ScalingLawPower'][netuid][0] = 50
            subtensor_state['SubnetworkN'][netuid] = {}
            subtensor_state['SubnetworkN'][netuid][0] = 0
            subtensor_state['MaxAllowedUids'][netuid] = {}
            subtensor_state['MaxAllowedUids'][netuid][0] = 4096
            subtensor_state['NetworkModality'][netuid] = {}
            subtensor_state['NetworkModality'][netuid][0] = 0
            subtensor_state['BlocksSinceLastStep'][netuid] = {}
            subtensor_state['BlocksSinceLastStep'][netuid][0] = 0
            subtensor_state['Tempo'][netuid] = {}
            subtensor_state['Tempo'][netuid][0] = 99
            # subtensor_state['NetworkConnect'][netuid] = {}
            # subtensor_state['NetworkConnect'][netuid][0] = {}
            subtensor_state['EmissionValues'][netuid] = {}
            subtensor_state['EmissionValues'][netuid][0] = 0
            subtensor_state['Burn'][netuid] = {}
            subtensor_state['Burn'][netuid][0] = 0
            
            # Per-UID/Hotkey

            subtensor_state['Uids'][netuid] = {}
            subtensor_state['Keys'][netuid] = {}
            subtensor_state['Owner'][netuid] = {}
            
            subtensor_state['LastUpdate'][netuid] = {}
            subtensor_state['Active'][netuid] = {}
            subtensor_state['Rank'][netuid] = {}
            subtensor_state['Emission'][netuid] = {}
            subtensor_state['Incentive'][netuid] = {}
            subtensor_state['Consensus'][netuid] = {}
            subtensor_state['Trust'][netuid] = {}
            subtensor_state['ValidatorTrust'][netuid] = {}
            subtensor_state['Dividends'][netuid] = {}
            subtensor_state['PruningScores'][netuid] = {}
            subtensor_state['PruningScores'][netuid][0] = {}
            subtensor_state['ValidatorPermit'][netuid] = {}

            subtensor_state['Weights'][netuid] = {}
            subtensor_state['Bonds'][netuid] = {}

            subtensor_state['Axons'][netuid] = {}
            subtensor_state['Prometheus'][netuid] = {}

            subtensor_state['NetworksAdded'][netuid] = {}
            subtensor_state['NetworksAdded'][netuid][0] = True

        else:
            raise Exception("Subnet already exists")

    def set_difficulty( self, netuid: int, difficulty: int ) -> None:
        subtensor_state = self.chain_state['SubtensorModule']
        if netuid not in subtensor_state['NetworksAdded']:
            raise Exception("Subnet does not exist")

        subtensor_state['Difficulty'][netuid][self.block_number] = difficulty    

    def _register_neuron(
        self,
        netuid: int,
        hotkey: str, 
        coldkey: str,
    ) -> int:
        subtensor_state = self.chain_state['SubtensorModule']
        if netuid not in subtensor_state['NetworksAdded']:
            raise Exception("Subnet does not exist")

        subnetwork_n = self._get_most_recent_storage(subtensor_state['SubnetworkN'][netuid])
        
        if subnetwork_n > 0 and any(self._get_most_recent_storage(subtensor_state['Keys'][netuid][uid]) == hotkey for uid in range(subnetwork_n)):
            # already_registered
            raise Exception("Hotkey already registered")
        else:
            # Not found
            if subnetwork_n >= self._get_most_recent_storage(subtensor_state['MaxAllowedUids'][netuid]):
                # Subnet full, replace neuron randomly
                uid = randint(0, subnetwork_n-1)
            else:
                # Subnet not full, add new neuron
                # Append as next uid and increment subnetwork_n
                uid = subnetwork_n
                subtensor_state['SubnetworkN'][netuid][self.block_number] = subnetwork_n + 1

            subtensor_state['Stake'][hotkey] = {}
            subtensor_state['Stake'][hotkey][coldkey] = {}
            subtensor_state['Stake'][hotkey][coldkey][self.block_number] = 0
            
            subtensor_state['Uids'][netuid][hotkey] = {}
            subtensor_state['Uids'][netuid][hotkey][self.block_number] = uid

            subtensor_state['Keys'][netuid][uid] = {}
            subtensor_state['Keys'][netuid][uid][self.block_number] = hotkey

            subtensor_state['Owner'][hotkey] = {}
            subtensor_state['Owner'][hotkey][self.block_number] = coldkey

            subtensor_state['Active'][netuid][uid] = {}
            subtensor_state['Active'][netuid][uid][self.block_number] = True

            subtensor_state['LastUpdate'][netuid][uid] = {}
            subtensor_state['LastUpdate'][netuid][uid][self.block_number] = self.block_number
            
            subtensor_state['Rank'][netuid][uid] = {}
            subtensor_state['Rank'][netuid][uid][self.block_number] = 0.0

            subtensor_state['Emission'][netuid][uid] = {}
            subtensor_state['Emission'][netuid][uid][self.block_number] = 0.0

            subtensor_state['Incentive'][netuid][uid] = {}
            subtensor_state['Incentive'][netuid][uid][self.block_number] = 0.0

            subtensor_state['Consensus'][netuid][uid] = {}
            subtensor_state['Consensus'][netuid][uid][self.block_number] = 0.0

            subtensor_state['Trust'][netuid][uid] = {}
            subtensor_state['Trust'][netuid][uid][self.block_number] = 0.0

            subtensor_state['ValidatorTrust'][netuid][uid] = {}
            subtensor_state['ValidatorTrust'][netuid][uid][self.block_number] = 0.0

            subtensor_state['Dividends'][netuid][uid] = {}
            subtensor_state['Dividends'][netuid][uid][self.block_number] = 0.0

            subtensor_state['PruningScores'][netuid][uid] = {}
            subtensor_state['PruningScores'][netuid][uid][self.block_number] = 0.0

            subtensor_state['ValidatorPermit'][netuid][uid] = {}
            subtensor_state['ValidatorPermit'][netuid][uid][self.block_number] = False

            subtensor_state['Weights'][netuid][uid] = {}
            subtensor_state['Weights'][netuid][uid][self.block_number] = []

            subtensor_state['Bonds'][netuid][uid] = {}
            subtensor_state['Bonds'][netuid][uid][self.block_number] = []

            subtensor_state['Axons'][netuid][hotkey] = {}
            subtensor_state['Axons'][netuid][hotkey][self.block_number] = {}

            subtensor_state['Prometheus'][netuid][hotkey] = {}
            subtensor_state['Prometheus'][netuid][hotkey][self.block_number] = {}

            if hotkey not in subtensor_state['IsNetworkMember']:
                subtensor_state['IsNetworkMember'][hotkey] = {}
            subtensor_state['IsNetworkMember'][hotkey][netuid] = {}
            subtensor_state['IsNetworkMember'][hotkey][netuid][self.block_number] = True
            
            return uid
        
    @staticmethod
    def _convert_to_balance(
        balance: Union['bittensor.Balance', float, int]
    ) -> 'bittensor.Balance':
        if isinstance(balance, float):
            balance = bittensor.Balance.from_tao(balance)

        if isinstance(balance, int):
            balance = bittensor.Balance.from_rao(balance)

        return balance
    

    def force_register_neuron(
        self,
        netuid: int,
        hotkey: str, 
        coldkey: str,
        stake: Union['bittensor.Balance', float, int] = bittensor.Balance(0),
        balance: Union['bittensor.Balance', float, int] = bittensor.Balance(0),
    ) -> int:
        """
        Force register a neuron on the mock chain, returning the UID.
        """
        stake = self._convert_to_balance(stake)
        balance = self._convert_to_balance(balance)

        subtensor_state = self.chain_state['SubtensorModule']
        if netuid not in subtensor_state['NetworksAdded']:
            raise Exception("Subnet does not exist")

        uid = self._register_neuron(
            netuid=netuid,
            hotkey=hotkey,
            coldkey=coldkey,
        )

        subtensor_state['TotalStake'][self.block_number] = self._get_most_recent_storage(subtensor_state['TotalStake']) + stake.rao
        subtensor_state['Stake'][hotkey][coldkey][self.block_number] = stake.rao

        if balance.rao > 0:
            self.force_set_balance(coldkey, balance)
        self.force_set_balance(coldkey, balance)

        return uid

    def force_set_balance(
        self,
        ss58_address: str,
        balance: Union['bittensor.Balance', float, int] = bittensor.Balance(0),
    ) -> Tuple[bool, Optional[str]]:
        """
        Returns:
            Tuple[bool, Optional[str]]: (success, err_msg)
        """
        balance = self._convert_to_balance(balance)

        if ss58_address not in self.chain_state['System']['Account']:
            self.chain_state['System']['Account'][ss58_address] = {
                'data': {
                    'free': {
                        0: 0,
                    },
                },
            }

        old_balance = self.get_balance(ss58_address, self.block_number)
        diff = balance.rao - old_balance.rao

        # Update total issuance
        self.chain_state['SubtensorModule']['TotalIssuance'][self.block_number] = self._get_most_recent_storage(self.chain_state['SubtensorModule']['TotalIssuance']) + diff

        self.chain_state['System']['Account'][ss58_address] = {
            'data': {
                'free': {
                    self.block_number: balance.rao
                }
            }
        }

        return True, None
    
    # Alias for force_set_balance
    sudo_force_set_balance = force_set_balance
        
    def do_block_step( self ) -> None:
        self.block_number += 1

        # Doesn't do epoch
        subtensor_state = self.chain_state['SubtensorModule']
        for subnet in subtensor_state['NetworksAdded']:
            subtensor_state['BlocksSinceLastStep'][subnet][self.block_number] = self._get_most_recent_storage(subtensor_state['BlocksSinceLastStep'][subnet]) + 1

    def _handle_type_default( self, name: str, params: List[object] ) -> object:
        defaults_mapping = {
            'TotalStake': 0,
            'TotalHotkeyStake': 0,
            'TotalColdkeyStake': 0,
            'Stake': 0,
        }

        return defaults_mapping.get(name, None)

    def query_subtensor( self, name: str, block: Optional[int] = None, params: Optional[List[object]] = [] ) -> MockSubtensorValue:
        if block:
            if self.block_number < block:
                raise Exception("Cannot query block in the future")
            
        else:
            block = self.block_number

        state = self.chain_state['SubtensorModule'][name]
        if state is not None:
            # Use prefix
            if len(params) > 0:
                while state is not None and len(params) > 0:
                    state = state.get(params.pop(0), None)
                    if state is None:
                        return SimpleNamespace(
                            value = self._handle_type_default(name, params)
                        )
                    
            # Use block
            state_at_block = state.get(block, None)
            while state_at_block is None and block > 0:
                block -= 1
                state_at_block = self.state.get(block, None)
            if state_at_block is not None:
                return SimpleNamespace(
                    value=state_at_block
                )

            return SimpleNamespace(
                value = self._handle_type_default(name, params)
            )
        else:
            return SimpleNamespace(
                value = self._handle_type_default(name, params)
            )
            
    def query_map_subtensor( self, name: str, block: Optional[int] = None, params: Optional[List[object]] = [] ) -> Optional[MockMapResult]:
        """
        Note: Double map requires one param
        """
        if block:
            if self.block_number < block:
                raise Exception("Cannot query block in the future")
            
        else:
            block = self.block_number

        state = self.chain_state['SubtensorModule'][name]
        if state is not None:
            # Use prefix
            if len(params) > 0:
                while state is not None and len(params) > 0:
                    state = state.get(params.pop(0), None)
                    if state is None:
                        return MockMapResult([])
            
            # Check if single map or double map
            if len(state.keys()) == 0:
                return MockMapResult([])
        
            inner = list(state.values())[0]
            # Should have at least one key
            if len(inner.keys()) == 0:
                raise Exception("Invalid state")
            
            # Check if double map
            if isinstance(list(inner.values())[0], dict):
                # is double map
                raise ChainQueryError("Double map requires one param")
            
            # Iterate over each key and add value to list, max at block
            records = []
            for key in state:
                result = self._get_most_recent_storage(state[key], block)
                if result is None:
                    continue # Skip if no result for this key at `block` or earlier

                records.append((key, result))

            return MockMapResult(records)
        else:
            return MockMapResult([])

    def query_constant( self, module_name: str, constant_name: str, block: Optional[int] = None ) -> Optional[object]:
        if block:
            if self.block_number < block:
                raise Exception("Cannot query block in the future")
            
        else:
            block = self.block_number

        state = self.chain_state.get(module_name, None)
        if state is not None:
            if constant_name in state:
                state = state[constant_name]
            else:
                return None
                    
            # Use block
            state_at_block = self._get_most_recent_storage(state, block)
            if state_at_block is not None:
                return SimpleNamespace(value=state_at_block)

            return state_at_block # Can be None
        else:
            return None

    def get_current_block( self ) -> int:
        return self.block_number

    # ==== Balance RPC methods ====

    def get_balance(self, address: str, block: int = None) -> 'bittensor.Balance':
        if block:
            if self.block_number < block:
                raise Exception("Cannot query block in the future")
            
        else:
            block = self.block_number

        state = self.chain_state['System']['Account']
        if state is not None:
            if address in state:
                state = state[address]
            else:
                return bittensor.Balance(0)
                    
            # Use block
            balance_state = state['data']['free']
            state_at_block = self._get_most_recent_storage(balance_state, block) # Can be None
            if state_at_block is not None:
                bal_as_int = state_at_block
                return bittensor.Balance.from_rao(bal_as_int)
            else:
                return bittensor.Balance(0)
        else:
            return bittensor.Balance(0)

    def get_balances(self, block: int = None) -> Dict[str, 'bittensor.Balance']:
        balances = {}
        for address in self.chain_state['System']['Account']:
            balances[address] = self.get_balance(address, block)

        return balances

    # ==== Neuron RPC methods ====

    def neuron_for_uid( self, uid: int, netuid: int, block: Optional[int] = None ) -> Optional[NeuronInfo]:
        if uid is None:
            return NeuronInfo._null_neuron()
        
        if block:
            if self.block_number < block:
                raise Exception("Cannot query block in the future")
            
        else:
            block = self.block_number

        if netuid not in self.chain_state['SubtensorModule']['NetworksAdded']:
            return None
        
        neuron_info = self._neuron_subnet_exists( uid, netuid, block )
        if neuron_info is None:
            return None
        
        else:
            return neuron_info

    def neurons(self, netuid: int, block: Optional[int] = None ) -> List[NeuronInfo]:
        if netuid not in self.chain_state['SubtensorModule']['NetworksAdded']:
            raise Exception("Subnet does not exist")
        
        neurons = []
        subnet_n = self._get_most_recent_storage( self.chain_state['SubtensorModule']['SubnetworkN'][netuid], block )
        for uid in range( subnet_n ):
            neuron_info = self.neuron_for_uid( uid, netuid, block )
            if neuron_info is not None:
                neurons.append(neuron_info)

        return neurons

    @staticmethod
    def _get_most_recent_storage( storage: Dict[BlockNumber, Any], block_number: Optional[int] = None ) -> Any:
        if block_number is None:
            items = list(storage.items())
            items.sort(key=lambda x: x[0], reverse=True)
            if len(items) == 0:
                return None
            
            return items[0][1]
        
        else:
            while block_number >= 0:
                if block_number in storage:
                    return storage[block_number]
                
                block_number -= 1
            
            return None
        
    def _get_axon_info( self, netuid: int, hotkey: str, block: Optional[int] = None ) -> AxonInfoDict:
        # Axons [netuid][hotkey][block_number]
        subtensor_state = self.chain_state['SubtensorModule']
        if netuid not in subtensor_state['Axons']:
            return AxonInfoDict.default()
        
        if hotkey not in subtensor_state['Axons'][netuid]:
            return AxonInfoDict.default()
        
        result = self._get_most_recent_storage(subtensor_state['Axons'][netuid][hotkey], block)
        if not result:
            return AxonInfoDict.default()
        
        return result

    def _get_prometheus_info( self, netuid: int, hotkey: str, block: Optional[int] = None ) -> PrometheusInfoDict:
        subtensor_state = self.chain_state['SubtensorModule']
        if netuid not in subtensor_state['Prometheus']:
            return PrometheusInfoDict.default()
        
        if hotkey not in subtensor_state['Prometheus'][netuid]:
            return PrometheusInfoDict.default()
        
        result = self._get_most_recent_storage(subtensor_state['Prometheus'][netuid][hotkey], block)
        if not result:
            return PrometheusInfoDict.default()
        
        return result

    def _neuron_subnet_exists( self, uid: int, netuid: int, block: Optional[int] = None ) -> Optional[NeuronInfo]:
        subtensor_state = self.chain_state['SubtensorModule']
        if netuid not in subtensor_state['NetworksAdded']:
            return None
        
        if self._get_most_recent_storage(subtensor_state['SubnetworkN'][netuid]) <= uid:
            return None
        
        hotkey = self._get_most_recent_storage(subtensor_state['Keys'][netuid][uid])
        if hotkey is None:
            return None


        axon_info_ = self._get_axon_info( netuid, hotkey, block )

        prometheus_info = self._get_prometheus_info( netuid, hotkey, block )


        coldkey = self._get_most_recent_storage(subtensor_state['Owner'][hotkey], block)
        active = self._get_most_recent_storage(subtensor_state['Active'][netuid][uid], block)
        rank = self._get_most_recent_storage(subtensor_state['Rank'][netuid][uid], block)
        emission = self._get_most_recent_storage(subtensor_state['Emission'][netuid][uid], block)
        incentive = self._get_most_recent_storage(subtensor_state['Incentive'][netuid][uid], block)
        consensus = self._get_most_recent_storage(subtensor_state['Consensus'][netuid][uid], block)
        trust = self._get_most_recent_storage(subtensor_state['Trust'][netuid][uid], block)
        validator_trust = self._get_most_recent_storage(subtensor_state['ValidatorTrust'][netuid][uid], block)
        dividends = self._get_most_recent_storage(subtensor_state['Dividends'][netuid][uid], block)
        pruning_score = self._get_most_recent_storage(subtensor_state['PruningScores'][netuid][uid], block)
        last_update = self._get_most_recent_storage(subtensor_state['LastUpdate'][netuid][uid], block)
        validator_permit = self._get_most_recent_storage(subtensor_state['ValidatorPermit'][netuid][uid], block)
        
        weights = self._get_most_recent_storage(subtensor_state['Weights'][netuid][uid], block)
        bonds = self._get_most_recent_storage(subtensor_state['Bonds'][netuid][uid], block)

        stake_dict = {coldkey: bittensor.Balance.from_rao(self._get_most_recent_storage(
            subtensor_state['Stake'][hotkey][coldkey], block
        )) for coldkey in subtensor_state['Stake'][hotkey]}

        stake = sum(stake_dict.values())


        weights = [[int(weight[0]), int(weight[1])] for weight in weights]
        bonds = [[int(bond[0]), int(bond[1])] for bond in bonds]
        rank = U16_NORMALIZED_FLOAT(rank)
        emission = emission / RAOPERTAO
        incentive = U16_NORMALIZED_FLOAT(incentive)
        consensus = U16_NORMALIZED_FLOAT(consensus)
        trust = U16_NORMALIZED_FLOAT(trust)
        validator_trust = U16_NORMALIZED_FLOAT(validator_trust)
        dividends = U16_NORMALIZED_FLOAT(dividends)
        prometheus_info = PrometheusInfo.fix_decoded_values(prometheus_info)
        axon_info_ = axon_info.from_neuron_info( {
            'hotkey': hotkey,
            'coldkey': coldkey,
            'axon_info': axon_info_,
        })

        neuron_info = NeuronInfo(
            hotkey = hotkey,
            coldkey = coldkey,
            uid = uid,
            netuid = netuid,
            active = active,
            rank = rank,
            emission = emission,
            incentive = incentive,
            consensus = consensus,
            trust = trust,
            validator_trust = validator_trust,
            dividends = dividends,
            pruning_score = pruning_score,
            last_update = last_update,
            validator_permit = validator_permit,
            stake = stake,
            stake_dict = stake_dict,
            total_stake=stake,
            prometheus_info=prometheus_info,
            axon_info=axon_info_,
            weights = weights,
            bonds = bonds,
            is_null=False,
        )

        return neuron_info


    def neuron_for_uid_lite( self, uid: int, netuid: int, block: Optional[int] = None ) -> Optional[NeuronInfoLite]:
        if block:
            if self.block_number < block:
                raise Exception("Cannot query block in the future")
            
        else:
            block = self.block_number

        if netuid not in self.chain_state['SubtensorModule']['NetworksAdded']:
            raise Exception("Subnet does not exist")
        
        neuron_info = self._neuron_subnet_exists( uid, netuid, block )
        if neuron_info is None:
            return None
        
        else:
            neuron_info_dict = neuron_info.__dict__
            del neuron_info
            del neuron_info_dict['weights']
            del neuron_info_dict['bonds']

            neuron_info_lite = NeuronInfoLite(
                **neuron_info_dict
            )
            return neuron_info_lite

    def neurons_lite(self, netuid: int, block: Optional[int] = None ) -> List[NeuronInfoLite]:
        if netuid not in self.chain_state['SubtensorModule']['NetworksAdded']:
            raise Exception("Subnet does not exist")
        
        neurons = []
        subnet_n = self._get_most_recent_storage( self.chain_state['SubtensorModule']['SubnetworkN'][netuid] )
        for uid in range(subnet_n):
            neuron_info = self.neuron_for_uid_lite( uid, netuid, block )
            if neuron_info is not None:
                neurons.append(neuron_info)

        return neurons
    
    # Extrinsics
    def _do_delegation(
        self,
        wallet: 'bittensor.Wallet',
        delegate_ss58: str,
        amount: 'bittensor.Balance',
        wait_for_inclusion: bool = True,
        wait_for_finalization: bool = False,
    ) -> bool:
        # Check if delegate
        if not self.is_hotkey_delegate(
            hotkey_ss58 = delegate_ss58
        ):
<<<<<<< HEAD
            raise Exception("Not a delegate")
=======
            raise StakeError("Not a delegate")
>>>>>>> f60c2ae8
        
        # do stake
        success = self._do_stake(
            wallet = wallet,
            hotkey_ss58 = delegate_ss58,
            amount = amount,
            wait_for_inclusion = wait_for_inclusion,
            wait_for_finalization = wait_for_finalization,
        )

        return success
    

    def _do_undelegation(
        self,
        wallet: 'bittensor.Wallet',
        delegate_ss58: str,
        amount: 'bittensor.Balance',
        wait_for_inclusion: bool = True,
        wait_for_finalization: bool = False,
    ) -> bool:
        # Check if delegate
        if not self.is_hotkey_delegate(
            hotkey_ss58 = delegate_ss58
        ):
<<<<<<< HEAD
            raise Exception("Not a delegate")
=======
            raise StakeError("Not a delegate")
>>>>>>> f60c2ae8
        
        # do unstake
        self._do_unstake(
            wallet = wallet,
            hotkey_ss58 = delegate_ss58,
            amount = amount,
            wait_for_inclusion = wait_for_inclusion,
            wait_for_finalization = wait_for_finalization,
        )
    
    def _do_nominate(
        self,
        wallet: 'bittensor.Wallet',
        wait_for_inclusion: bool = True,
        wait_for_finalization: bool = False,
    ) -> bool:
        hotkey_ss58 = wallet.hotkey.ss58_address
        coldkey_ss58 = wallet.coldkeypub.ss58_address

        subtensor_state = self.chain_state['SubtensorModule']
        if self.is_hotkey_delegate(
            hotkey_ss58=hotkey_ss58
        ):
            return True
        
        else:
            subtensor_state['Delegates'][hotkey_ss58] = {}
            subtensor_state['Delegates'][hotkey_ss58][self.block_number] = 0.18 # Constant for now 

            return True
        
    def get_transfer_fee(
        self,
        wallet: 'bittensor.Wallet',
        dest: str,
        value: Union['bittensor.Balance', float, int],
    ) -> 'bittensor.Balance':    
        return bittensor.Balance( 700 )
    
    def _do_transfer(
        self,
        wallet: 'bittensor.Wallet',
        dest: str,
        transfer_balance: 'bittensor.Balance',
        wait_for_inclusion: bool = True,
        wait_for_finalization: bool = False,
    ) -> Tuple[bool, Optional[str], Optional[str]]:
        bal = self.get_balance(wallet.coldkeypub.ss58_address)
        dest_bal = self.get_balance(dest)
        transfer_fee = self.get_transfer_fee(wallet, dest, transfer_balance)

        existential_deposit = self.get_existential_deposit()

        if bal < transfer_balance + existential_deposit + transfer_fee:
<<<<<<< HEAD
            raise Exception("Insufficient balance")
=======
            raise TransferError("Insufficient balance")
>>>>>>> f60c2ae8
        
        # Remove from the free balance
        self.chain_state['System']['Account'][wallet.coldkeypub.ss58_address]['data']['free'][self.block_number] = (bal - transfer_balance - transfer_fee).rao

        # Add to the free balance
        if dest not in self.chain_state['System']['Account']:
            self.chain_state['System']['Account'][dest] = {
                'data': {
                    'free': {},
                }
            }

        self.chain_state['System']['Account'][dest]['data']['free'][self.block_number] = (dest_bal + transfer_balance).rao

        return True, None, None

    def _do_pow_register(
        self,
        netuid: int,
        wallet: 'bittensor.Wallet',
        pow_result: 'POWSolution',
        wait_for_inclusion: bool = False,
        wait_for_finalization: bool = True,
    ) -> Tuple[bool, Optional[str]]:
        # Assume pow result is valid

        subtensor_state = self.chain_state['SubtensorModule']
        if netuid not in subtensor_state['NetworksAdded']:
<<<<<<< HEAD
            raise Exception("Subnet does not exist")
=======
            raise RegistrationError("Subnet does not exist")
>>>>>>> f60c2ae8

        self._register_neuron(
            netuid=netuid,
            hotkey=wallet.hotkey.ss58_address,
            coldkey=wallet.coldkeypub.ss58_address,
        )

        return True, None

    def _do_burned_register(
        self,
        netuid: int,
        wallet: 'bittensor.Wallet',
        wait_for_inclusion: bool = False,
        wait_for_finalization: bool = True,
    ) -> Tuple[bool, Optional[str]]:
        subtensor_state = self.chain_state['SubtensorModule']
        if netuid not in subtensor_state['NetworksAdded']:
<<<<<<< HEAD
            raise Exception("Subnet does not exist")
=======
            raise RegistrationError("Subnet does not exist")
>>>>>>> f60c2ae8
        
        bal = self.get_balance( wallet.coldkeypub.ss58_address )
        burn = self.burn( netuid=netuid )
        existential_deposit = self.get_existential_deposit( )

        if bal < burn + existential_deposit:
<<<<<<< HEAD
            raise Exception("Insufficient funds")
=======
            raise RegistrationError("Insufficient funds")
>>>>>>> f60c2ae8

        self._register_neuron(
            netuid=netuid,
            hotkey=wallet.hotkey.ss58_address,
            coldkey=wallet.coldkeypub.ss58_address,
        )

        # Burn the funds
        self.chain_state['System']['Account'][wallet.coldkeypub.ss58_address]['data']['free'][self.block_number] = (bal - burn).rao

        return True, None

    def _do_stake(
        self,
        wallet: 'bittensor.Wallet',
        hotkey_ss58: str,
        amount: 'bittensor.Balance',
        wait_for_inclusion: bool = True,
        wait_for_finalization: bool = False,
    ) -> bool:
        subtensor_state = self.chain_state['SubtensorModule']
        
        bal = self.get_balance( wallet.coldkeypub.ss58_address )
        curr_stake = self.get_stake_for_coldkey_and_hotkey(
            hotkey_ss58=hotkey_ss58,
            coldkey_ss58=wallet.coldkeypub.ss58_address,
        )
        if curr_stake is None:
            curr_stake = bittensor.Balance(0)
        existential_deposit = self.get_existential_deposit( )

        if bal < amount + existential_deposit:
<<<<<<< HEAD
            raise Exception("Insufficient funds")
=======
            raise StakeError("Insufficient funds")
>>>>>>> f60c2ae8
        
        stake_state = subtensor_state['Stake']

        # Stake the funds
        if not hotkey_ss58 in stake_state:
            stake_state[hotkey_ss58] = {}
        if not wallet.coldkeypub.ss58_address in stake_state[hotkey_ss58]:
            stake_state[hotkey_ss58][wallet.coldkeypub.ss58_address] = {}
        
        stake_state[hotkey_ss58][wallet.coldkeypub.ss58_address][self.block_number] = amount.rao

        # Add to total_stake storage
        subtensor_state['TotalStake'][self.block_number] = self._get_most_recent_storage(subtensor_state['TotalStake']) + amount.rao

        total_hotkey_stake_state = subtensor_state['TotalHotkeyStake']
        if not hotkey_ss58 in total_hotkey_stake_state:
            total_hotkey_stake_state[hotkey_ss58] = {}

        total_coldkey_stake_state = subtensor_state['TotalColdkeyStake']
        if not wallet.coldkeypub.ss58_address in total_coldkey_stake_state:
            total_coldkey_stake_state[wallet.coldkeypub.ss58_address] = {}

        curr_total_hotkey_stake = self.query_subtensor(
            name='TotalHotkeyStake',
            params=[hotkey_ss58],
            block=min(self.block_number - 1, 0),
        )
        curr_total_coldkey_stake = self.query_subtensor(
            name='TotalColdkeyStake',
            params=[wallet.coldkeypub.ss58_address],
            block=min(self.block_number - 1, 0),
        )

        total_hotkey_stake_state[hotkey_ss58][self.block_number] = curr_total_hotkey_stake.value + amount.rao
        total_coldkey_stake_state[wallet.coldkeypub.ss58_address][self.block_number] = curr_total_coldkey_stake.value + amount.rao
        
        # Remove from free balance
        self.chain_state['System']['Account'][wallet.coldkeypub.ss58_address]['data']['free'][self.block_number] = (bal - amount).rao

        return True

    def _do_unstake(
        self,
        wallet: 'bittensor.Wallet',
        hotkey_ss58: str,
        amount: 'bittensor.Balance',
        wait_for_inclusion: bool = True,
        wait_for_finalization: bool = False,
    ) -> bool:
        subtensor_state = self.chain_state['SubtensorModule']
        
        bal = self.get_balance( wallet.coldkeypub.ss58_address )
        curr_stake = self.get_stake_for_coldkey_and_hotkey(
            hotkey_ss58=hotkey_ss58,
            coldkey_ss58=wallet.coldkeypub.ss58_address,
        )
        if curr_stake is None:
            curr_stake = bittensor.Balance(0)

        if curr_stake < amount:
<<<<<<< HEAD
            raise Exception("Insufficient funds")
=======
            raise StakeError("Insufficient funds")
>>>>>>> f60c2ae8
        
        stake_state = subtensor_state['Stake']

        if curr_stake.rao == 0:
            return True
        
        # Unstake the funds
        # We know that the hotkey has stake, so we can just remove it
        stake_state[hotkey_ss58][wallet.coldkeypub.ss58_address][self.block_number] = (curr_stake - amount).rao
        # Add to the free balance
        if wallet.coldkeypub.ss58_address not in self.chain_state['System']['Account']:
            self.chain_state['System']['Account'][wallet.coldkeypub.ss58_address] = {
                'data': {
                    'free': {},
                }
            }

        # Remove from total stake storage
        subtensor_state['TotalStake'][self.block_number] = self._get_most_recent_storage(subtensor_state['TotalStake']) - amount.rao

        total_hotkey_stake_state = subtensor_state['TotalHotkeyStake']
        if not hotkey_ss58 in total_hotkey_stake_state:
            total_hotkey_stake_state[hotkey_ss58] = {}
            total_hotkey_stake_state[hotkey_ss58][self.block_number] = 0 # Shouldn't happen

        total_coldkey_stake_state = subtensor_state['TotalColdkeyStake']
        if not wallet.coldkeypub.ss58_address in total_coldkey_stake_state:
            total_coldkey_stake_state[wallet.coldkeypub.ss58_address] = {}
            total_coldkey_stake_state[wallet.coldkeypub.ss58_address][self.block_number] = amount.rao # Shouldn't happen

        total_hotkey_stake_state[hotkey_ss58][self.block_number] = self._get_most_recent_storage(subtensor_state['TotalHotkeyStake'][hotkey_ss58]) - amount.rao
        total_coldkey_stake_state[wallet.coldkeypub.ss58_address][self.block_number] = self._get_most_recent_storage(subtensor_state['TotalColdkeyStake'][wallet.coldkeypub.ss58_address]) - amount.rao

        self.chain_state['System']['Account'][wallet.coldkeypub.ss58_address]['data']['free'][self.block_number] = (bal + amount).rao

        return True


    def get_delegate_by_hotkey( self, hotkey_ss58: str, block: Optional[int] = None ) -> Optional['bittensor.DelegateInfo']:
        subtensor_state = self.chain_state['SubtensorModule']

        if hotkey_ss58 not in subtensor_state['Delegates']:
            return None
        
        newest_state = self._get_most_recent_storage(
            subtensor_state['Delegates'][hotkey_ss58],
            block
        )
        if newest_state is None:
            return None
        
        nom_result = []
        nominators = subtensor_state['Stake'][hotkey_ss58]
        for nominator in nominators:
            nom_amount = self.get_stake_for_coldkey_and_hotkey(
                hotkey_ss58=hotkey_ss58,
                coldkey_ss58=nominator,
                block=block,
            )
            if nom_amount is not None and nom_amount.rao > 0:
                nom_result.append((nominator, nom_amount))

        registered_subnets = []
        for subnet in self.get_all_subnet_netuids(block=block):
            uid = self.get_uid_for_hotkey_on_subnet(
                hotkey_ss58=hotkey_ss58,
                netuid=subnet,
                block=block,
            )

            if uid is not None:
                registered_subnets.append((subnet, uid))

        info = DelegateInfo(
            hotkey_ss58=hotkey_ss58,
            total_stake=self.get_total_stake_for_hotkey(
                ss58_address=hotkey_ss58,
            ) or bittensor.Balance(0),
            nominators=nom_result,
            owner_ss58=self.get_hotkey_owner(
                hotkey_ss58=hotkey_ss58,
                block=block,
            ),
            take=0.18,
            validator_permits=[subnet for subnet, uid in registered_subnets if self.neuron_has_validator_permit( uid = uid, netuid = subnet, block=block )],
            registrations=[subnet for subnet, _ in registered_subnets],
            return_per_1000=bittensor.Balance.from_tao(1234567), # Doesn't matter for mock?
            total_daily_return=bittensor.Balance.from_tao(1234567), # Doesn't matter for mock?
        )

        return info


    def get_delegates( self, block: Optional[int] = None ) -> List['bittensor.DelegateInfo']:
        subtensor_state = self.chain_state['SubtensorModule']
        delegates_info = []
        for hotkey in subtensor_state['Delegates']:
            info = self.get_delegate_by_hotkey(
                hotkey_ss58=hotkey,
                block=block,
            )
            if info is not None:
                delegates_info.append(info)

        return delegates_info

    def get_delegated( self, coldkey_ss58: str, block: Optional[int] = None ) -> List[Tuple['bittensor.DelegateInfo', 'bittensor.Balance']]:
        """ Returns the list of delegates that a given coldkey is staked to.
        """
        delegates = self.get_delegates(block=block)

        result = []
        for delegate in delegates:
            if coldkey_ss58 in delegate.nominators:
                result.append((delegate, delegate.nominators[coldkey_ss58]))

        return result
    

    def get_all_subnets_info( self, block: Optional[int] = None ) -> List[SubnetInfo]:
        subtensor_state = self.chain_state['SubtensorModule']
        result = []
        for subnet in subtensor_state['NetworksAdded']:
            info = self.get_subnet_info(
                netuid=subnet,
                block=block,
            )
            if info is not None:
                result.append(info)

        return result

    def get_subnet_info( self, netuid: int, block: Optional[int] = None ) -> Optional[SubnetInfo]:
        if not self.subnet_exists(
            netuid=netuid,
            block=block,
        ):
            return None
        
        def query_subnet_info( name: str ) -> Optional[object]:
            return self.query_subtensor(
                name=name,
                block=block,
                params=[netuid]
            ).value
        
        info = SubnetInfo(
            netuid=netuid,
            rho = query_subnet_info(
                name = 'Rho',
            ),
            kappa=query_subnet_info(
                name = 'Kappa',
            ),
            difficulty=query_subnet_info(
                name = 'Difficulty',
            ),
            immunity_period=query_subnet_info(
                name = 'ImmunityPeriod',
            ),
            validator_batch_size=query_subnet_info(
                name = 'ValidatorBatchSize',
            ),
            validator_sequence_length=query_subnet_info(
                name = 'ValidatorSequenceLength',
            ),
            validator_epochs_per_reset=query_subnet_info(
                name = 'ValidatorEpochsPerReset',
            ),
            validator_epoch_length=query_subnet_info(
                name = 'ValidatorEpochLength',
            ),
            max_allowed_validators=query_subnet_info(
                name = 'MaxAllowedValidators',
            ),
            min_allowed_weights=query_subnet_info(
                name = 'MinAllowedWeights',
            ),
            max_weight_limit=query_subnet_info(
                name = 'MaxWeightLimit',
            ),
            scaling_law_power=query_subnet_info(
                name = 'ScalingLawPower',
            ),
            synergy_scaling_law_power=query_subnet_info(
                name = 'SynergyScalingLawPower',
            ),
            subnetwork_n=query_subnet_info(
                name = 'SubnetworkN',
            ),
            max_n=query_subnet_info(
                name = 'MaxAllowedUids',
            ),
            blocks_since_epoch=query_subnet_info(
                name = 'BlocksSinceLastStep',
            ),
            tempo=query_subnet_info(
                name = 'Tempo',
            ),
            modality=query_subnet_info(
                name = 'NetworkModality',
            ),
            connection_requirements={
                str(netuid_.value): percentile.value for netuid_, percentile in self.query_map_subtensor(
                    name = 'NetworkConnect',
                    block = block,
                    params = [netuid]
                ).records
            },
            emission_value=query_subnet_info(
                name = 'EmissionValues',
            ),
            burn=query_subnet_info(
                name = 'Burn',
            ),
        )

        return info

    def _do_serve_prometheus(
        self,
        wallet: 'bittensor.wallet',
        call_params: 'PrometheusServeCallParams',
        wait_for_inclusion: bool = False,
        wait_for_finalization: bool = True,
    ) -> Tuple[bool, Optional[str]]:
        return True, None
    
    def _do_set_weights(
        self,
        wallet: 'bittensor.wallet',
        netuid: int,
        uids: int,
        vals: List[int],
        version_key: int,
        wait_for_inclusion: bool = False,
        wait_for_finalization: bool = True,
    ) -> Tuple[bool, Optional[str]]:
        return True, None
    
    def _do_serve_axon(
        self,
        wallet: 'bittensor.wallet',
        call_params: 'AxonServeCallParams',
        wait_for_inclusion: bool = False,
        wait_for_finalization: bool = True,
    ) -> Tuple[bool, Optional[str]]:
        return True, None<|MERGE_RESOLUTION|>--- conflicted
+++ resolved
@@ -892,11 +892,7 @@
         if not self.is_hotkey_delegate(
             hotkey_ss58 = delegate_ss58
         ):
-<<<<<<< HEAD
-            raise Exception("Not a delegate")
-=======
             raise StakeError("Not a delegate")
->>>>>>> f60c2ae8
         
         # do stake
         success = self._do_stake(
@@ -922,11 +918,7 @@
         if not self.is_hotkey_delegate(
             hotkey_ss58 = delegate_ss58
         ):
-<<<<<<< HEAD
-            raise Exception("Not a delegate")
-=======
             raise StakeError("Not a delegate")
->>>>>>> f60c2ae8
         
         # do unstake
         self._do_unstake(
@@ -981,11 +973,7 @@
         existential_deposit = self.get_existential_deposit()
 
         if bal < transfer_balance + existential_deposit + transfer_fee:
-<<<<<<< HEAD
-            raise Exception("Insufficient balance")
-=======
             raise TransferError("Insufficient balance")
->>>>>>> f60c2ae8
         
         # Remove from the free balance
         self.chain_state['System']['Account'][wallet.coldkeypub.ss58_address]['data']['free'][self.block_number] = (bal - transfer_balance - transfer_fee).rao
@@ -1014,11 +1002,7 @@
 
         subtensor_state = self.chain_state['SubtensorModule']
         if netuid not in subtensor_state['NetworksAdded']:
-<<<<<<< HEAD
-            raise Exception("Subnet does not exist")
-=======
             raise RegistrationError("Subnet does not exist")
->>>>>>> f60c2ae8
 
         self._register_neuron(
             netuid=netuid,
@@ -1037,22 +1021,14 @@
     ) -> Tuple[bool, Optional[str]]:
         subtensor_state = self.chain_state['SubtensorModule']
         if netuid not in subtensor_state['NetworksAdded']:
-<<<<<<< HEAD
-            raise Exception("Subnet does not exist")
-=======
             raise RegistrationError("Subnet does not exist")
->>>>>>> f60c2ae8
         
         bal = self.get_balance( wallet.coldkeypub.ss58_address )
         burn = self.burn( netuid=netuid )
         existential_deposit = self.get_existential_deposit( )
 
         if bal < burn + existential_deposit:
-<<<<<<< HEAD
-            raise Exception("Insufficient funds")
-=======
             raise RegistrationError("Insufficient funds")
->>>>>>> f60c2ae8
 
         self._register_neuron(
             netuid=netuid,
@@ -1085,11 +1061,7 @@
         existential_deposit = self.get_existential_deposit( )
 
         if bal < amount + existential_deposit:
-<<<<<<< HEAD
-            raise Exception("Insufficient funds")
-=======
             raise StakeError("Insufficient funds")
->>>>>>> f60c2ae8
         
         stake_state = subtensor_state['Stake']
 
@@ -1150,11 +1122,7 @@
             curr_stake = bittensor.Balance(0)
 
         if curr_stake < amount:
-<<<<<<< HEAD
-            raise Exception("Insufficient funds")
-=======
             raise StakeError("Insufficient funds")
->>>>>>> f60c2ae8
         
         stake_state = subtensor_state['Stake']
 
