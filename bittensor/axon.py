""" Create and initialize Axon, which services the forward and backward requests from other neurons.
"""

# The MIT License (MIT)
# Copyright © 2021 Yuma Rao
# Copyright © 2022 Opentensor Foundation
# Copyright © 2023 Opentensor Technologies Inc

# Permission is hereby granted, free of charge, to any person obtaining a copy of this software and associated
# documentation files (the “Software”), to deal in the Software without restriction, including without limitation
# the rights to use, copy, modify, merge, publish, distribute, sublicense, and/or sell copies of the Software,
# and to permit persons to whom the Software is furnished to do so, subject to the following conditions:

# The above copyright notice and this permission notice shall be included in all copies or substantial portions of
# the Software.

# THE SOFTWARE IS PROVIDED “AS IS”, WITHOUT WARRANTY OF ANY KIND, EXPRESS OR IMPLIED, INCLUDING BUT NOT LIMITED TO
# THE WARRANTIES OF MERCHANTABILITY, FITNESS FOR A PARTICULAR PURPOSE AND NONINFRINGEMENT. IN NO EVENT SHALL
# THE AUTHORS OR COPYRIGHT HOLDERS BE LIABLE FOR ANY CLAIM, DAMAGES OR OTHER LIABILITY, WHETHER IN AN ACTION
# OF CONTRACT, TORT OR OTHERWISE, ARISING FROM, OUT OF OR IN CONNECTION WITH THE SOFTWARE OR THE USE OR OTHER
# DEALINGS IN THE SOFTWARE.

import os
import uuid
import copy
import json
import time
<<<<<<< HEAD
import torch
import base64
=======
>>>>>>> a0ce0316
import asyncio
import inspect
import uvicorn
import argparse
import traceback
import threading
import bittensor
import contextlib

from pprint import pformat
from inspect import signature, Signature, Parameter
from fastapi.responses import JSONResponse
from substrateinterface import Keypair
from fastapi import FastAPI, APIRouter, Request, Response, Depends
from starlette.responses import Response
from starlette.requests import Request
from starlette.middleware.base import BaseHTTPMiddleware, RequestResponseEndpoint
from typing import Optional, Tuple, Callable, Any

from bittensor.errors import (
    InvalidRequestNameError,
    SynapseParsingError,
    UnknownSynapseError,
    NotVerifiedException,
    BlacklistedException,
    PriorityException,
    RunException,
    PostProcessException,
    InternalServerError,
)


class FastAPIThreadedServer(uvicorn.Server):
    """
    The ``FastAPIThreadedServer`` class is a specialized server implementation for the Axon server in the Bittensor network.

    It extends the functionality of :func:`uvicorn.Server` to run the FastAPI application in a separate thread, allowing the Axon server to handle HTTP requests concurrently and non-blocking.

    This class is designed to facilitate the integration of FastAPI with the Axon's asynchronous architecture, ensuring efficient and scalable handling of network requests.

    Importance and Functionality
        Threaded Execution
            The class allows the FastAPI application to run in a separate thread, enabling concurrent handling of HTTP requests which is crucial for the performance and scalability of the Axon server.

        Seamless Integration
            By running FastAPI in a threaded manner, this class ensures seamless integration of FastAPI's capabilities with the Axon server's asynchronous and multi-threaded architecture.

        Controlled Server Management
            The methods start and stop provide controlled management of the server's lifecycle, ensuring that the server can be started and stopped as needed, which is vital for maintaining the Axon server's reliability and availability.

        Signal Handling
            Overriding the default signal handlers prevents potential conflicts with the Axon server's main application flow, ensuring stable operation in various network conditions.

    Use Cases
        Starting the Server
            When the Axon server is initialized, it can use this class to start the FastAPI application in a separate thread, enabling it to begin handling HTTP requests immediately.

        Stopping the Server
            During shutdown or maintenance of the Axon server, this class can be used to stop the FastAPI application gracefully, ensuring that all resources are properly released.

    Args:
        should_exit (bool): Flag to indicate whether the server should stop running.
        is_running (bool): Flag to indicate whether the server is currently running.

    The server overrides the default signal handlers to prevent interference with the main application flow and provides methods to start and stop the server in a controlled manner.
    """

    should_exit: bool = False
    is_running: bool = False

    def install_signal_handlers(self):
        """
        Overrides the default signal handlers provided by ``uvicorn.Server``. This method is essential to ensure that the signal handling in the threaded server does not interfere with the main application's flow, especially in a complex asynchronous environment like the Axon server.
        """
        pass

    @contextlib.contextmanager
    def run_in_thread(self):
        """
        Manages the execution of the server in a separate thread, allowing the FastAPI application to run asynchronously without blocking the main thread of the Axon server. This method is a key component in enabling concurrent request handling in the Axon server.

        Yields:
            None: This method yields control back to the caller while the server is running in the background thread.
        """
        thread = threading.Thread(target=self.run, daemon=True)
        thread.start()
        try:
            while not self.started:
                time.sleep(1e-3)
            yield
        finally:
            self.should_exit = True
            thread.join()

    def _wrapper_run(self):
        """
        A wrapper method for the :func:`run_in_thread` context manager. This method is used internally by the ``start`` method to initiate the server's execution in a separate thread.
        """
        with self.run_in_thread():
            while not self.should_exit:
                time.sleep(1e-3)

    def start(self):
        """
        Starts the FastAPI server in a separate thread if it is not already running. This method sets up the server to handle HTTP requests concurrently, enabling the Axon server to efficiently manage
        incoming network requests.

        The method ensures that the server starts running in a non-blocking manner, allowing the Axon server to continue its other operations seamlessly.
        """
        if not self.is_running:
            self.should_exit = False
            thread = threading.Thread(target=self._wrapper_run, daemon=True)
            thread.start()
            self.is_running = True

    def stop(self):
        """
        Signals the FastAPI server to stop running. This method sets the :func:`should_exit` flag to ``True``, indicating that the server should cease its operations and exit the running thread.

        Stopping the server is essential for controlled shutdowns and resource management in the Axon server, especially during maintenance or when redeploying with updated configurations.
        """
        if self.is_running:
            self.should_exit = True


class GossipMessage(bittensor.Synapse):
    message_type: str
    payload: Any


class FindPeers(GossipMessage):
    message_type: str = "find_peers"
    send_peer_uids: List[int]
    return_peer_uids: List[int] = None  # Return peer UIDs


class axon:
    """
    The ``axon`` class in Bittensor is a fundamental component that serves as the server-side interface for a neuron within the Bittensor network.

    This class is responsible for managing
    incoming requests from other neurons and implements various mechanisms to ensure efficient
    and secure network interactions.

    An axon relies on a FastAPI router to create endpoints for different message types. These
    endpoints are crucial for handling various request types that a neuron might receive. The
    class is designed to be flexible and customizable, allowing users to specify custom rules
    for forwarding, blacklisting, prioritizing, and verifying incoming requests. The class also
    includes internal mechanisms to manage a thread pool, supporting concurrent handling of
    requests with defined priority levels.

    Methods in this class are equipped to deal with incoming requests from various scenarios in the
    network and serve as the server face for a neuron. It accepts multiple arguments, like wallet,
    configuration parameters, ip address, server binding  port, external ip, external port and max
    workers. Key methods involve managing and operating the FastAPI application router, including
    the attachment and operation of endpoints.

    Key Features:

    - FastAPI router integration for endpoint creation and management.
    - Customizable request handling including forwarding, blacklisting, and prioritization.
    - Verification of incoming requests against custom-defined functions.
    - Thread pool management for concurrent request handling.
    - Command-line argument support for user-friendly program interaction.

    Example Usage::

        import bittensor
        # Define your custom synapse class
        class MySyanpse( bittensor.Synapse ):
            input: int = 1
            output: int = None

        # Define a custom request forwarding function using your synapse class
        def forward( synapse: MySyanpse ) -> MySyanpse:
            # Apply custom logic to synapse and return it
            synapse.output = 2
            return synapse

        # Define a custom request verification function
        def verify_my_synapse( synapse: MySyanpse ):
            # Apply custom verification logic to synapse
            # Optionally raise Exception
            assert synapse.input == 1
            ...

        # Define a custom request blacklist fucntion
        def blacklist_my_synapse( synapse: MySyanpse ) -> bool:
            # Apply custom blacklist
            return False ( if non blacklisted ) or True ( if blacklisted )

        # Define a custom request priority fucntion
        def prioritize_my_synape( synapse: MySyanpse ) -> float:
            # Apply custom priority
            return 1.0

        # Initialize Axon object with a custom configuration
        my_axon = bittensor.axon(
            config=my_config,
            wallet=my_wallet,
            port=9090,
            ip="192.0.2.0",
            external_ip="203.0.113.0",
            external_port=7070
        )

        # Attach the endpoint with the specified verification and forward functions.
        my_axon.attach(
            forward_fn = forward_my_synapse,
            verify_fn = verify_my_synapse,
            blacklist_fn = blacklist_my_synapse,
            priority_fn = prioritize_my_synape
        )

        # Serve and start your axon.
        my_axon.serve(
            netuid = ...
            subtensor = ...
        ).start()

        # If you have multiple forwarding functions, you can chain attach them.
        my_axon.attach(
            forward_fn = forward_my_synapse,
            verify_fn = verify_my_synapse,
            blacklist_fn = blacklist_my_synapse,
            priority_fn = prioritize_my_synape
        ).attach(
            forward_fn = forward_my_synapse_2,
            verify_fn = verify_my_synapse_2,
            blacklist_fn = blacklist_my_synapse_2,
            priority_fn = prioritize_my_synape_2
        ).serve(
            netuid = ...
            subtensor = ...
        ).start()

    Args:
        wallet (bittensor.wallet, optional): Wallet with hotkey and coldkeypub.
        config (bittensor.config, optional): Configuration parameters for the axon.
        port (int, optional): Port for server binding.
        ip (str, optional): Binding IP address.
        external_ip (str, optional): External IP address to broadcast.
        external_port (int, optional): External port to broadcast.
        max_workers (int, optional): Number of active threads for request handling.

    Returns:
        bittensor.axon: An instance of the axon class configured as per the provided arguments.

    Note:
        This class is a core part of Bittensor's decentralized network for machine intelligence,
        allowing neurons to communicate effectively and securely.

    Importance and Functionality
        Endpoint Registration
            This method dynamically registers API endpoints based on the Synapse used, allowing the Axon to respond to specific types of requests and synapses.

        Customization of Request Handling
            By attaching different functions, the Axon can customize how it
            handles, verifies, prioritizes, and potentially blocks incoming requests, making it adaptable to various network scenarios.

        Security and Efficiency
            The method contributes to both the security (via verification and blacklisting) and efficiency (via prioritization) of request handling, which are crucial in a decentralized network environment.

        Flexibility
            The ability to define custom functions for different aspects of request handling provides great flexibility, allowing the Axon to be tailored to specific needs and use cases within the Bittensor network.

        Error Handling and Validation
            The method ensures that the attached functions meet the required
            signatures, providing error handling to prevent runtime issues.

    """

    def info(self) -> "bittensor.AxonInfo":
        """Returns the axon info object associated with this axon."""
        return bittensor.AxonInfo(
            version=bittensor.__version_as_int__,
            ip=self.external_ip,
            ip_type=4,
            port=self.external_port,
            hotkey=self.wallet.hotkey.ss58_address,
            coldkey=self.wallet.coldkeypub.ss58_address,
            protocol=4,
            placeholder1=0,
            placeholder2=0,
        )

    async def start_peer_discovery(self, max_initial_attempts: int = 5):
        """
        Initiates the peer discovery process that runs indefinitely at regular intervals
        defined by `self.gossip_interval`. This method repeatedly calls `discover_peers`
        method to update the list of known peers in the network.

        The method runs asynchronously and is typically invoked when the Axon server starts,
        enabling continuous discovery and maintenance of the peer network.

        Usage:
            asyncio.create_task(self.start_peer_discovery())
        """
        bittensor.logging.trace("Starting peer discovery.")

        # Initialize seed peers incuding myself.
        self.known_peers = self.get_seed_peers(top_percent=self.top_percent_stake)
        bittensor.logging.debug(
            f"Initial seed peers: {pformat(list(self.known_peers))}"
        )

        attempt = 0
        while self.peer_discovery_running:
            bittensor.logging.trace(f"Discovering peers iteration {attempt}")

            await self.discover_peers()
            bittensor.logging.trace(
                f"known_peers after discover_peers() inside while loop: {self.known_peers}"
            )
            if (
                len(self.known_peers) >= self.max_known_peers
                or attempt == max_initial_attempts
            ):
                # Heartbeat peer discovery to keep up-to-date with the network.
                bittensor.logging.trace(
                    f"Max peers or max attempts reached. Sleeping for : {self.gossip_interval}"
                )
                await asyncio.sleep(self.gossip_interval)
                # Reset to initial peers + myself and try again for heartbeat discovery.
                self.known_peers = self.get_seed_peers(
                    top_percent=self.top_percent_stake
                )
                self.last_contacted_peer_index = (
                    0  # reset index so we don't kill the program.
                )
                attempt = 0

            attempt += 1

            # Insert some space between calls to discover peers.
            await asyncio.sleep(1)

    def get_seed_peers(self, top_percent: float):
        """
        Retrieves a list of seed peers from the metagraph based on their stake.
        Seed peers are selected as the top 'n' percent of validators by stake.

        Args:
            top_percent (float, optional): The percentage of top validators to include as seed peers.
                                Defaults to 0.01 (1%).

        Returns:
            dict: A dictionary of peer UIDs mapped to their corresponding Axon addresses,
                representing the initial set of seed peers for the gossip protocol.
        """
        top_uids = torch.where(
            self.metagraph.S
            > torch.quantile(
                self.metagraph.S, 1 - top_percent
            )  # top n% stake validators
        )[0].tolist()
        # Only include trusted validators.
        top_uids = [
            uid
            for uid in top_uids
            if self.metagraph.validator_trust[uid] > self.vtrust_threshold
        ]
        # Add myself to the list of seed peers IFF I am a validator.
        return {
            uid: self.metagraph.axons[uid]
            for uid in top_uids + [self.axon_uid]
            if self.metagraph.hotkeys[uid] in self.validator_hotkeys
        }

    def get_validator_hotkeys(
        self, vpermit_tao_limit: int, vtrust_threshold: float = 0.0
    ):
        """
        Retrieves the hotkeys of all validators in the network. This method is used to
        identify the validators and their corresponding hotkeys, which are essential
        for various network operations, including blacklisting and peer validation.

        Qualifications for validator peers:
            - stake > threshold (e.g. 500, may vary per subnet)
            - validator permit (implied with vtrust score)
            - validator trust score > threshold (e.g. 0.5)

        Returns:
            List[str]: A list of hotkeys corresponding to all the validators in the network.
        """
        vtrusted_uids = [
            uid
            for uid in torch.where(self.metagraph.validator_trust > vtrust_threshold)[0]
        ]
        stake_uids = [
            uid for uid in vtrusted_uids if self.metagraph.S[uid] > vpermit_tao_limit
        ]
        return [self.metagraph.hotkeys[uid] for uid in stake_uids]

    async def blacklist_find_peers(self, synapse: FindPeers) -> Tuple[bool, str]:
        """
        A blacklist function for handling incoming 'FindPeers' requests. This function
        determines whether a given 'FindPeers' request should be accepted or rejected
        based on the validator status of the requester.

        Args:
            synapse (FindPeers): The 'FindPeers' synapse object containing the request details.

        Returns:
            Tuple[bool, str]: A tuple containing a boolean indicating whether to blacklist
                            the request, and a string message explaining the decision.
        """
        if synapse.axon.hotkey not in self.validator_hotkeys:
            return True, "Not a validator. Blacklisted from gossip peer discovery."
        return False, "Validator allowed in peer discovery."

    async def discover_peers(self):
        """
        Discovers peers in the network by communicating with known peers and updating
        the list of known peers based on responses. This method is part of the gossip
        protocol, where each Axon instance periodically contacts a peer to exchange
        peer information, thereby maintaining an updated view of the network.

        The method cycles through known peers, sends out 'FindPeers' requests, and updates
        the known peer list based on the responses. If the maximum number of known peers
        is reached, the discovery process is paused.
        """
        bittensor.logging.trace(f"Enter Discover peers.")
        peer_uid_list = list(self.known_peers.keys())
        if (
            len(peer_uid_list) < self.max_known_peers
        ):  # < Max known validators, keep discovering peers.
            bittensor.logging.trace(
                f"Last contacted peer index: {self.last_contacted_peer_index}"
            )
            next_peer_uid = peer_uid_list[self.last_contacted_peer_index]
            next_peer_axon = self.known_peers[next_peer_uid]
            bittensor.logging.trace(f"Discovering peers from UID {next_peer_uid}")
            bittensor.logging.trace(f"Querying Peer Axon: {next_peer_axon}")

            response = await self.gossip_dendrite(
                next_peer_axon,
                synapse=FindPeers(send_peer_uids=list(self.known_peers.keys())),
                timeout=5,
            )

            if response.dendrite.status_code == 200:
                # Update known peers.
                new_peer_axons = {
                    uid: self.metagraph.axons[uid]
                    for uid in response.return_peer_uids
                    if self.metagraph.hotkeys[uid] in self.validator_hotkeys
                }
                self.known_peers.update(new_peer_axons)

            self.last_contacted_peer_index = (self.last_contacted_peer_index + 1) % len(
                self.known_peers
            )
            bittensor.logging.trace(
                f"Updated known peers: {pformat(list(self.known_peers))}"
            )

        elif len(peer_uid_list) == 0:
            bittensor.logging.warning("No known peers to gossip with.")

        else:
            bittensor.logging.trace(
                f"Already discovered max peers: {self.max_known_peers} | {pformat(list(self.known_peers))}"
            )

    def __init__(
        self,
        wallet: "bittensor.wallet" = None,
        config: Optional["bittensor.config"] = None,
        port: Optional[int] = None,
        ip: Optional[str] = None,
        external_ip: Optional[str] = None,
        external_port: Optional[int] = None,
        max_workers: Optional[int] = None,
        # p2p protocol variables
        netuid: Optional[int] = None,
        metagraph: Optional[bittensor.metagraph] = None,
        vpermit_tao_limit: Optional[
            int
        ] = 500,  # Minimum stake to be considered a validator.
        top_percent_stake: Optional[
            float
        ] = 0.15,  # % of top validator stake for initial peers.
        vtrust_threshold: Optional[
            float
        ] = 0.0,  # Minimum trust score to be considered a validator.
    ) -> "bittensor.axon":
        r"""Creates a new bittensor.Axon object from passed arguments.
        Args:
            config (:obj:`Optional[bittensor.config]`, `optional`):
                bittensor.axon.config()
            wallet (:obj:`Optional[bittensor.wallet]`, `optional`):
                bittensor wallet with hotkey and coldkeypub.
            port (:type:`Optional[int]`, `optional`):
                Binding port.
            ip (:type:`Optional[str]`, `optional`):
                Binding ip.
            external_ip (:type:`Optional[str]`, `optional`):
                The external ip of the server to broadcast to the network.
            external_port (:type:`Optional[int]`, `optional`):
                The external port of the server to broadcast to the network.
            max_workers (:type:`Optional[int]`, `optional`):
                Used to create the threadpool if not passed, specifies the number of active threads servicing requests.
            netuid (:type:`Optional[int]`, `optional`):
                The netuid of the subnet to connect to.
            metagraph (:type:`Optional[bittensor.metagraph]`, `optional`):
                The metagraph object to use for peer discovery.
            vpermit_tao_limit (:type:`Optional[int]`, `optional`):
                The minimum stake to be considered a validator.
            top_percent_stake (:type:`Optional[float]`, `optional`):
                The percentage of top validators by stake to include as seed peers.
            vtrust_threshold (:type:`Optional[float]`, `optional`):
                The minimum trust score to be considered a validator.
        """
        # Build and check config.
        if config is None:
            config = axon.config()
        config = copy.deepcopy(config)
        config.axon.ip = ip or config.axon.get("ip", bittensor.defaults.axon.ip)
        config.axon.port = port or config.axon.get("port", bittensor.defaults.axon.port)
        config.axon.external_ip = external_ip or config.axon.get(
            "external_ip", bittensor.defaults.axon.external_ip
        )
        config.axon.external_port = external_port or config.axon.get(
            "external_port", bittensor.defaults.axon.external_port
        )
        config.axon.max_workers = max_workers or config.axon.get(
            "max_workers", bittensor.defaults.axon.max_workers
        )
        axon.check_config(config)
        self.config = config

        # Get wallet or use default.
        self.wallet = wallet or bittensor.wallet()

        # Build axon objects.
        self.uuid = str(uuid.uuid1())
        self.ip = self.config.axon.ip
        self.port = self.config.axon.port
        self.external_ip = (
            self.config.axon.external_ip
            if self.config.axon.external_ip != None
            else bittensor.utils.networking.get_external_ip()
        )
        self.external_port = (
            self.config.axon.external_port
            if self.config.axon.external_port != None
            else self.config.axon.port
        )
        self.full_address = str(self.config.axon.ip) + ":" + str(self.config.axon.port)
        self.started = False

        # Build middleware
        self.thread_pool = bittensor.PriorityThreadPoolExecutor(
            max_workers=self.config.axon.max_workers
        )
        self.nonces = {}

        # Request default functions.
        self.forward_class_types = {}
        self.blacklist_fns = {}
        self.priority_fns = {}
        self.forward_fns = {}
        self.verify_fns = {}
        self.required_hash_fields = {}

        # Instantiate FastAPI
        self.app = FastAPI()
        log_level = "trace" if bittensor.logging.__trace_on__ else "critical"
        self.fast_config = uvicorn.Config(
            self.app, host="0.0.0.0", port=self.config.axon.port, log_level=log_level
        )
        self.fast_server = FastAPIThreadedServer(config=self.fast_config)
        self.router = APIRouter()
        self.app.include_router(self.router)

        # Build ourselves as the middleware.
        self.app.add_middleware(AxonMiddleware, axon=self)

        # Attach default forward.
        def ping(r: bittensor.Synapse) -> bittensor.Synapse:
            return r

        self.attach(
            forward_fn=ping, verify_fn=None, blacklist_fn=None, priority_fn=None
        )

        # Only setup gossip protocol if a validator with a vpermit.
        netuid = netuid or self.config.netuid  # This may fail if neither provided
        if netuid != None:
            self.metagraph = metagraph or bittensor.metagraph(netuid)

            # Determine if a validator axon, and if so establish gossip protocol.
            self.axon_uid = self.metagraph.hotkeys.index(
                self.wallet.hotkey.ss58_address
            )

            self.validator_hotkeys = self.get_validator_hotkeys(
                vpermit_tao_limit=vpermit_tao_limit,
                vtrust_threshold=vtrust_threshold,
            )

            # Only considered a validator axon IFF (vtrust > threshold and stake > vpermit_tao_limit).
            self.is_validator_axon = (
                self.metagraph.validator_permit[self.axon_uid]
                and (self.metagraph.S[self.axon_uid] > vpermit_tao_limit)
                and self.metagraph.hotkeys[self.axon_uid] in self.validator_hotkeys
            )
        else:
            self.is_validator_axon = False
            self.metagraph = None

        if self.is_validator_axon:
            # Setup p2p gossip protocol variables.
            self.peer_discovery_running = False
            self.vtrust_threshold = vtrust_threshold
            self.top_percent_stake = top_percent_stake
            self.max_known_peers = len(self.validator_hotkeys)
            self.known_peers = {}  # Dict to house the known peer list.
            self.gossip_interval = (
                60  # Seconds between hearbeat gossip peer discovery (resets peers).
            )
            self.last_contacted_peer_index = 0
            self.gossip_dendrite = bittensor.dendrite(wallet=self.wallet)
            bittensor.logging.debug(
                f"Max validator peers for subnet {self.metagraph.netuid}: {self.max_known_peers}"
            )

            if metagraph == None and netuid == None:
                bittensor.logging.error(
                    "Can't initialize gossip protocol. Must pass either metagraph or netuid if validator axon."
                )
                exit()
            else:
                # Get an event loop.
                self.loop = asyncio.get_event_loop()

                # Setup p2p gossip protocol forward.
                def find_peers(synapse: FindPeers) -> FindPeers:
                    synapse.return_peer_uids = list(self.known_peers.keys())
                    new_peers = {
                        uid: self.metagraph.axons[uid] for uid in synapse.send_peer_uids
                    }
                    self.known_peers.update(new_peers)
                    return synapse

                self.attach(
                    forward_fn=find_peers,
                    blacklist_fn=self.blacklist_find_peers,
                )

    def attach(
        self,
        forward_fn: Callable,
        blacklist_fn: Callable = None,
        priority_fn: Callable = None,
        verify_fn: Callable = None,
    ) -> "bittensor.axon":
        """

        Attaches custom functions to the Axon server for handling incoming requests. This method enables
        the Axon to define specific behaviors for request forwarding, verification, blacklisting, and
        prioritization, thereby customizing its interaction within the Bittensor network.

        Registers an API endpoint to the FastAPI application router.
        It uses the name of the first argument of the :func:`forward_fn` function as the endpoint name.

        The attach method in the Bittensor framework's axon class is a crucial function for registering
        API endpoints to the Axon's FastAPI application router. This method allows the Axon server to
        define how it handles incoming requests by attaching functions for forwarding, verifying,
        blacklisting, and prioritizing requests. It's a key part of customizing the server's behavior
        and ensuring efficient and secure handling of requests within the Bittensor network.

        Args:
            forward_fn (Callable): Function to be called when the API endpoint is accessed. It should have at least one argument.
            blacklist_fn (Callable, optional): Function to filter out undesired requests. It should take the same arguments as :func:`forward_fn` and return a boolean value. Defaults to ``None``, meaning no blacklist filter will be used.
            priority_fn (Callable, optional): Function to rank requests based on their priority. It should take the same arguments as :func:`forward_fn` and return a numerical value representing the request's priority. Defaults to ``None``, meaning no priority sorting will be applied.
            verify_fn (Callable, optional): Function to verify requests. It should take the same arguments as :func:`forward_fn` and return a boolean value. If ``None``, :func:`self.default_verify` function will be used.

        Note:
            The methods :func:`forward_fn`, :func:`blacklist_fn`, :func:`priority_fn`, and :func:`verify_fn` should be designed to receive the same parameters.

        Raises:
            AssertionError: If :func:`forward_fn` does not have the signature: ``forward( synapse: YourSynapse ) -> synapse``.
            AssertionError: If :func:`blacklist_fn` does not have the signature: ``blacklist( synapse: YourSynapse ) -> bool``.
            AssertionError: If :func:`priority_fn` does not have the signature: ``priority( synapse: YourSynapse ) -> float``.
            AssertionError: If :func:`verify_fn` does not have the signature: ``verify( synapse: YourSynapse ) -> None``.

        Returns:
            self: Returns the instance of the AxonServer class for potential method chaining.

        Example Usage::

            def forward_custom(synapse: MyCustomSynapse) -> MyCustomSynapse:
                # Custom logic for processing the request
                return synapse

            def blacklist_custom(synapse: MyCustomSynapse) -> Tuple[bool, str]:
                return True, "Allowed!"

            def priority_custom(synapse: MyCustomSynapse) -> float:
                return 1.0

            def verify_custom(synapse: MyCustomSynapse):
                # Custom logic for verifying the request
                pass

            my_axon = bittensor.axon(...)
            my_axon.attach(forward_fn=forward_custom, verify_fn=verify_custom)

        Note:
            The :func:`attach` method is fundamental in setting up the Axon server's request handling capabilities,
            enabling it to participate effectively and securely in the Bittensor network. The flexibility
            offered by this method allows developers to tailor the Axon's behavior to specific requirements and
            use cases.
        """

        # Assert 'forward_fn' has exactly one argument
        forward_sig = signature(forward_fn)
        assert (
            len(list(forward_sig.parameters)) == 1
        ), "The passed function must have exactly one argument"

        # Obtain the class of the first argument of 'forward_fn'
        request_class = forward_sig.parameters[
            list(forward_sig.parameters)[0]
        ].annotation

        # Assert that the first argument of 'forward_fn' is a subclass of 'bittensor.Synapse'
        assert issubclass(
            request_class, bittensor.Synapse
        ), "The argument of forward_fn must inherit from bittensor.Synapse"

        # Obtain the class name of the first argument of 'forward_fn'
        request_name = forward_sig.parameters[
            list(forward_sig.parameters)[0]
        ].annotation.__name__

        # Add the endpoint to the router, making it available on both GET and POST methods
        self.router.add_api_route(
            f"/{request_name}",
            forward_fn,
            methods=["GET", "POST"],
            dependencies=[Depends(self.verify_body_integrity)],
        )
        self.app.include_router(self.router)

        # Expected signatures for 'blacklist_fn', 'priority_fn' and 'verify_fn'
        blacklist_sig = Signature(
            [
                Parameter(
                    "synapse",
                    Parameter.POSITIONAL_OR_KEYWORD,
                    annotation=forward_sig.parameters[
                        list(forward_sig.parameters)[0]
                    ].annotation,
                )
            ],
            return_annotation=Tuple[bool, str],
        )
        priority_sig = Signature(
            [
                Parameter(
                    "synapse",
                    Parameter.POSITIONAL_OR_KEYWORD,
                    annotation=forward_sig.parameters[
                        list(forward_sig.parameters)[0]
                    ].annotation,
                )
            ],
            return_annotation=float,
        )
        verify_sig = Signature(
            [
                Parameter(
                    "synapse",
                    Parameter.POSITIONAL_OR_KEYWORD,
                    annotation=forward_sig.parameters[
                        list(forward_sig.parameters)[0]
                    ].annotation,
                )
            ],
            return_annotation=None,
        )

        # Check the signature of blacklist_fn, priority_fn and verify_fn if they are provided
        if blacklist_fn:
            assert (
                signature(blacklist_fn) == blacklist_sig
            ), "The blacklist_fn function must have the signature: blacklist( synapse: {} ) -> Tuple[bool, str], found {}".format(
                request_name, signature(blacklist_fn)
            )
        if priority_fn:
            assert (
                signature(priority_fn) == priority_sig
            ), "The priority_fn function must have the signature: priority( synapse: {} ) -> float".format(
                request_name
            )
        if verify_fn:
            assert (
                signature(verify_fn) == verify_sig
            ), "The verify_fn function must have the signature: verify( synapse: {} ) -> None".format(
                request_name
            )

        # Store functions in appropriate attribute dictionaries
        self.forward_class_types[request_name] = forward_sig.parameters[
            list(forward_sig.parameters)[0]
        ].annotation
        self.blacklist_fns[request_name] = blacklist_fn
        self.priority_fns[request_name] = priority_fn
        self.verify_fns[request_name] = (
            verify_fn or self.default_verify
        )  # Use 'default_verify' if 'verify_fn' is None
        self.forward_fns[request_name] = forward_fn

        # Parse required hash fields from the forward function protocol defaults
        required_hash_fields = request_class.__dict__["__fields__"][
            "required_hash_fields"
        ].default
        self.required_hash_fields[request_name] = required_hash_fields

        return self

    @classmethod
    def config(cls) -> "bittensor.config":
        """
        Parses the command-line arguments to form a Bittensor configuration object.

        Returns:
            bittensor.config: Configuration object with settings from command-line arguments.
        """
        parser = argparse.ArgumentParser()
        axon.add_args(parser)  # Add specific axon-related arguments
        return bittensor.config(parser, args=[])

    @classmethod
    def help(cls):
        """
        Prints the help text (list of command-line arguments and their descriptions) to stdout.
        """
        parser = argparse.ArgumentParser()
        axon.add_args(parser)  # Add specific axon-related arguments
        print(cls.__new__.__doc__)  # Print docstring of the class
        parser.print_help()  # Print parser's help text

    @classmethod
    def add_args(cls, parser: argparse.ArgumentParser, prefix: str = None):
        """
        Adds AxonServer-specific command-line arguments to the argument parser.

        Args:
            parser (argparse.ArgumentParser): Argument parser to which the arguments will be added.
            prefix (str, optional): Prefix to add to the argument names. Defaults to None.

        Note:
            Environment variables are used to define default values for the arguments.
        """
        prefix_str = "" if prefix is None else prefix + "."
        try:
            # Get default values from environment variables or use default values
            default_axon_port = os.getenv("BT_AXON_PORT") or 8091
            default_axon_ip = os.getenv("BT_AXON_IP") or "[::]"
            default_axon_external_port = os.getenv("BT_AXON_EXTERNAL_PORT") or None
            default_axon_external_ip = os.getenv("BT_AXON_EXTERNAL_IP") or None
            default_axon_max_workers = os.getenv("BT_AXON_MAX_WORERS") or 10

            # Add command-line arguments to the parser
            parser.add_argument(
                "--" + prefix_str + "axon.port",
                type=int,
                help="The local port this axon endpoint is bound to. i.e. 8091",
                default=default_axon_port,
            )
            parser.add_argument(
                "--" + prefix_str + "axon.ip",
                type=str,
                help="""The local ip this axon binds to. ie. [::]""",
                default=default_axon_ip,
            )
            parser.add_argument(
                "--" + prefix_str + "axon.external_port",
                type=int,
                required=False,
                help="""The public port this axon broadcasts to the network. i.e. 8091""",
                default=default_axon_external_port,
            )
            parser.add_argument(
                "--" + prefix_str + "axon.external_ip",
                type=str,
                required=False,
                help="""The external ip this axon broadcasts to the network to. ie. [::]""",
                default=default_axon_external_ip,
            )
            parser.add_argument(
                "--" + prefix_str + "axon.max_workers",
                type=int,
                help="""The maximum number connection handler threads working simultaneously on this endpoint.
                        The grpc server distributes new worker threads to service requests up to this number.""",
                default=default_axon_max_workers,
            )

        except argparse.ArgumentError:
            # Exception handling for re-parsing arguments
            pass

    async def verify_body_integrity(self, request: Request):
        """
        The ``verify_body_integrity`` method in the Bittensor framework is a key security function within the
        Axon server's middleware. It is responsible for ensuring the integrity of the body of incoming HTTP
        requests.

        It asynchronously verifies the integrity of the body of a request by comparing the hash of required fields
        with the corresponding hashes provided in the request headers. This method is critical for ensuring
        that the incoming request payload has not been altered or tampered with during transmission, establishing
        a level of trust and security between the sender and receiver in the network.

        Args:
            request (Request): The incoming FastAPI request object containing both headers and the request body.

        Returns:
            dict: Returns the parsed body of the request as a dictionary if all the hash comparisons match,
                indicating that the body is intact and has not been tampered with.

        Raises:
            JSONResponse: Raises a JSONResponse with a 400 status code if any of the hash comparisons fail,
                        indicating a potential integrity issue with the incoming request payload.
                        The response includes the detailed error message specifying which field has a hash mismatch.

        This method performs several key functions:

        1. Decoding and loading the request body for inspection.
        2. Gathering required field names for hash comparison from the Axon configuration.
        3. Loading and parsing the request body into a dictionary.
        4. Reconstructing the Synapse object and recomputing the hash for verification and logging.
        5. Comparing the recomputed hash with the hash provided in the request headers for verification.

        Note:
            The integrity verification is an essential step in ensuring the security of the data exchange
            within the Bittensor network. It helps prevent tampering and manipulation of data during transit,
            thereby maintaining the reliability and trust in the network communication.
        """
        # Await and load the request body so we can inspect it
        body = await request.body()
        request_body = body.decode() if isinstance(body, bytes) else body

        # Gather the required field names from the axon's required_hash_fields dict
        request_name = request.url.path.split("/")[1]
        required_hash_fields = self.required_hash_fields[request_name]

        # Load the body dict and check if all required field hashes match
        body_dict = json.loads(request_body)

        # Reconstruct the synapse object from the body dict and recompute the hash
        syn = self.forward_class_types[request_name](**body_dict)
        parsed_body_hash = syn.body_hash  # Rehash the body from request

        body_hash = request.headers.get("computed_body_hash", "")
        if parsed_body_hash != body_hash:
            raise ValueError(
                f"Hash mismatch between header body hash {body_hash} and parsed body hash {parsed_body_hash}"
            )

        # If body is good, return the parsed body so that it can be passed onto the route function
        return body_dict

    @classmethod
    def check_config(cls, config: "bittensor.config"):
        """
        This method checks the configuration for the axon's port and wallet.

        Args:
            config (bittensor.config): The config object holding axon settings.

        Raises:
            AssertionError: If the axon or external ports are not in range [1024, 65535]
        """
        assert (
            config.axon.port > 1024 and config.axon.port < 65535
        ), "Axon port must be in range [1024, 65535]"

        assert config.axon.external_port is None or (
            config.axon.external_port > 1024 and config.axon.external_port < 65535
        ), "External port must be in range [1024, 65535]"

    def to_string(self):
        """
        Provides a human-readable representation of the AxonInfo for this Axon.
        """
        return self.info().to_string()

    def __str__(self) -> str:
        """
        Provides a human-readable representation of the Axon instance.
        """
        return "Axon({}, {}, {}, {}, {})".format(
            self.ip,
            self.port,
            self.wallet.hotkey.ss58_address,
            "started" if self.started else "stopped",
            list(self.forward_fns.keys()),
        )

    def __repr__(self) -> str:
        """
        Provides a machine-readable (unambiguous) representation of the Axon instance.
        It is made identical to __str__ in this case.
        """
        return self.__str__()

    def __del__(self):
        """
        This magic method is called when the Axon object is about to be destroyed.
        It ensures that the Axon server shuts down properly.
        """
        self.stop()

    def start(self) -> "bittensor.axon":
        """
        Starts the Axon server and its underlying FastAPI server thread, transitioning the state of the
        Axon instance to ``started``. This method initiates the server's ability to accept and process
        incoming network requests, making it an active participant in the Bittensor network.

        The start method triggers the FastAPI server associated with the Axon to begin listening for
        incoming requests. It is a crucial step in making the neuron represented by this Axon operational
        within the Bittensor network.

        Returns:
            bittensor.axon: The Axon instance in the 'started' state.

        Example::

            my_axon = bittensor.axon(...)
            ... # setup axon, attach functions, etc.
            my_axon.start()  # Starts the axon server

        Note:
            After invoking this method, the Axon is ready to handle requests as per its configured endpoints and custom logic.
        """
        self.fast_server.start()
        self.started = True
        if self.is_validator_axon:
            # Start the peer discovery in a separate thread and store the thread reference
            self.peer_discovery_thread = threading.Thread(
                target=self.run_peer_discovery_in_thread, daemon=True
            )
            self.peer_discovery_thread.start()
            self.peer_discovery_running = True
        return self

    def run_peer_discovery_in_thread(self):
        """
        Sets up an event loop and runs the start_peer_discovery coroutine in a separate thread.
        """
        loop = asyncio.new_event_loop()
        asyncio.set_event_loop(loop)

        try:
            loop.run_until_complete(self.start_peer_discovery())
        finally:
            loop.close()

    def stop(self) -> "bittensor.axon":
        """
        Stops the Axon server and its underlying GRPC server thread, transitioning the state of the Axon
        instance to ``stopped``. This method ceases the server's ability to accept new network requests,
        effectively removing the neuron's server-side presence in the Bittensor network.

        By stopping the FastAPI server, the Axon ceases to listen for incoming requests, and any existing
        connections are gracefully terminated. This function is typically used when the neuron is being
        shut down or needs to temporarily go offline.

        Returns:
            bittensor.axon: The Axon instance in the 'stopped' state.

        Example::

            my_axon = bittensor.axon(...)
            my_axon.start()
            ...
            my_axon.stop()  # Stops the axon server


        Note:
            It is advisable to ensure that all ongoing processes or requests are completed or properly handled before invoking this method.
        """
        self.fast_server.stop()
        self.started = False
        if self.is_validator_axon:
            self.peer_discovery_running = False
            self.peer_discovery_thread.join()
        return self

    def serve(
        self, netuid: int, subtensor: bittensor.subtensor = None
    ) -> "bittensor.axon":
        """
        Serves the Axon on the specified subtensor connection using the configured wallet. This method
        registers the Axon with a specific subnet within the Bittensor network, identified by the ``netuid``.
        It links the Axon to the broader network, allowing it to participate in the decentralized exchange
        of information.

        Args:
            netuid (int): The unique identifier of the subnet to register on. This ID is essential for the Axon to correctly position itself within the Bittensor network topology.
            subtensor (bittensor.subtensor, optional): The subtensor connection to use for serving. If not provided, a new connection is established based on default configurations.

        Returns:
            bittensor.axon: The Axon instance that is now actively serving on the specified subtensor.

        Example::

            my_axon = bittensor.axon(...)
            subtensor = bittensor.subtensor(network="local") # Local by default
            my_axon.serve(netuid=1, subtensor=subtensor)  # Serves the axon on subnet with netuid 1

        Note:
            The ``serve`` method is crucial for integrating the Axon into the Bittensor network, allowing it
            to start receiving and processing requests from other neurons.
        """
        if subtensor == None:
            subtensor = bittensor.subtensor()
        subtensor.serve_axon(netuid=netuid, axon=self)
        return self

    async def default_verify(self, synapse: bittensor.Synapse):
        """
        This method is used to verify the authenticity of a received message using a digital signature.

        It ensures that the message was not tampered with and was sent by the expected sender.

        The :func:`default_verify` method in the Bittensor framework is a critical security function within the
        Axon server. It is designed to authenticate incoming messages by verifying their digital
        signatures. This verification ensures the integrity of the message and confirms that it was
        indeed sent by the claimed sender. The method plays a pivotal role in maintaining the trustworthiness
        and reliability of the communication within the Bittensor network.

        Key Features
            Security Assurance
                The default_verify method is crucial for ensuring the security of the Bittensor network. By verifying digital signatures, it guards against unauthorized access
                and data manipulation.

            Preventing Replay Attacks
                The method checks for increasing nonce values, which is a vital
                step in preventing replay attacks. A replay attack involves an adversary reusing or
                delaying the transmission of a valid data transmission to deceive the receiver.

            Authenticity and Integrity Checks
                By verifying that the message's digital signature matches
                its content, the method ensures the message's authenticity (it comes from the claimed
                sender) and integrity (it hasn't been altered during transmission).

            Trust in Communication
                This method fosters trust in the network communication. Neurons
                (nodes in the Bittensor network) can confidently interact, knowing that the messages they
                receive are genuine and have not been tampered with.

            Cryptographic Techniques
                The method's reliance on asymmetric encryption techniques is a
                cornerstone of modern cryptographic security, ensuring that only entities with the correct
                cryptographic keys can participate in secure communication.

        Args:
            synapse: bittensor.Synapse
                bittensor request synapse.

        Raises:
            Exception: If the ``receiver_hotkey`` doesn't match with ``self.receiver_hotkey``.
            Exception: If the nonce is not larger than the previous nonce for the same endpoint key.
            Exception: If the signature verification fails.

        After successful verification, the nonce for the given endpoint key is updated.

        Note:
            The verification process assumes the use of an asymmetric encryption algorithm,
            where the sender signs the message with their private key and the receiver verifies the
            signature using the sender's public key.
        """
        # Build the keypair from the dendrite_hotkey
        keypair = Keypair(ss58_address=synapse.dendrite.hotkey)

        # Build the signature messages.
        message = f"{synapse.dendrite.nonce}.{synapse.dendrite.hotkey}.{self.wallet.hotkey.ss58_address}.{synapse.dendrite.uuid}.{synapse.computed_body_hash}"

        # Build the unique endpoint key.
        endpoint_key = f"{synapse.dendrite.hotkey}:{synapse.dendrite.uuid}"

        # Check the nonce from the endpoint key.
        if endpoint_key in self.nonces.keys():
            # Ensure the nonce increases.
            if synapse.dendrite.nonce <= self.nonces[endpoint_key]:
                raise Exception("Nonce is too small")

        if not keypair.verify(message, synapse.dendrite.signature):
            raise Exception(
                f"Signature mismatch with {message} and {synapse.dendrite.signature}"
            )

        # Success
        self.nonces[endpoint_key] = synapse.dendrite.nonce


def create_error_response(synapse: bittensor.Synapse):
    return JSONResponse(
        status_code=int(synapse.axon.status_code),
        headers=synapse.to_headers(),
        content={"message": synapse.axon.status_message},
    )


def log_and_handle_error(
    synapse: bittensor.synapse, exception: Exception, status_code: int, start_time: int
):
    # Display the traceback for user clarity.
    bittensor.logging.trace(f"Forward exception: {traceback.format_exc()}")

    # Set the status code of the synapse to the given status code.
    error_type = exception.__class__.__name__
    error_message = str(exception)
    detailed_error_message = f"{error_type}: {error_message}"

    # Log the detailed error message for internal use
    bittensor.logging.error(detailed_error_message)

    # Set a user-friendly error message
    synapse.axon.status_code = str(status_code)
    synapse.axon.status_message = error_message

    # Calculate the processing time by subtracting the start time from the current time.
    synapse.axon.process_time = str(time.time() - start_time)

    return synapse


class AxonMiddleware(BaseHTTPMiddleware):
    """
    The `AxonMiddleware` class is a key component in the Axon server, responsible for processing all incoming requests.

    It handles the essential tasks of verifying requests, executing blacklist checks,
    running priority functions, and managing the logging of messages and errors. Additionally, the class
    is responsible for updating the headers of the response and executing the requested functions.

    This middleware acts as an intermediary layer in request handling, ensuring that each request is
    processed according to the defined rules and protocols of the Bittensor network. It plays a pivotal
    role in maintaining the integrity and security of the network communication.

    Args:
        app (FastAPI): An instance of the FastAPI application to which this middleware is attached.
        axon (bittensor.axon): The Axon instance that will process the requests.

    The middleware operates by intercepting incoming requests, performing necessary preprocessing
    (like verification and priority assessment), executing the request through the Axon's endpoints, and
    then handling any postprocessing steps such as response header updating and logging.
    """

    def __init__(self, app: "AxonMiddleware", axon: "bittensor.axon"):
        """
        Initialize the AxonMiddleware class.

        Args:
        app (object): An instance of the application where the middleware processor is used.
        axon (object): The axon instance used to process the requests.
        """
        super().__init__(app)
        self.axon = axon

    async def dispatch(
        self, request: Request, call_next: RequestResponseEndpoint
    ) -> Request:
        """
        Asynchronously processes incoming HTTP requests and returns the corresponding responses. This
        method acts as the central processing unit of the AxonMiddleware, handling each step in the
        request lifecycle.

        Args:
            request (Request): The incoming HTTP request to be processed.
            call_next (RequestResponseEndpoint): A callable that processes the request and returns a response.

        Returns:
            Response: The HTTP response generated after processing the request.

        This method performs several key functions:

        1. Request Preprocessing: Sets up Synapse object from request headers and fills necessary information.
        2. Logging: Logs the start of request processing.
        3. Blacklist Checking: Verifies if the request is blacklisted.
        4. Request Verification: Ensures the authenticity and integrity of the request.
        5. Priority Assessment: Evaluates and assigns priority to the request.
        6. Request Execution: Calls the next function in the middleware chain to process the request.
        7. Response Postprocessing: Updates response headers and logs the end of the request processing.

        The method also handles exceptions and errors that might occur during each stage, ensuring that
        appropriate responses are returned to the client.
        """
        # Records the start time of the request processing.
        start_time = time.time()

        try:
            # Set up the synapse from its headers.
            synapse: bittensor.Synapse = await self.preprocess(request)

            # Logs the start of the request processing
            bittensor.logging.trace(
                f"axon     | <-- | {request.headers.get('content-length', -1)} B | {synapse.name} | {synapse.dendrite.hotkey} | {synapse.dendrite.ip}:{synapse.dendrite.port} | 200 | Success "
            )

            # Call the blacklist function
            await self.blacklist(synapse)

            # Call verify and return the verified request
            await self.verify(synapse)

            # Call the priority function
            await self.priority(synapse)

            # Call the run function
            response = await self.run(synapse, call_next, request)

            # Call the postprocess function
            response = await self.postprocess(synapse, response, start_time)

        # Handle errors related to preprocess.
        except InvalidRequestNameError as e:
            if "synapse" not in locals():
                synapse: bittensor.Synapse = bittensor.Synapse()
            log_and_handle_error(synapse, e, 400, start_time)
            response = create_error_response(synapse)

        except SynapseParsingError as e:
            if "synapse" not in locals():
                synapse = bittensor.Synapse()
            log_and_handle_error(synapse, e, 400, start_time)
            response = create_error_response(synapse)

        except UnknownSynapseError as e:
            if "synapse" not in locals():
                synapse = bittensor.Synapse()
            log_and_handle_error(synapse, e, 404, start_time)
            response = create_error_response(synapse)

        # Handle errors related to verify.
        except NotVerifiedException as e:
            log_and_handle_error(synapse, e, 401, start_time)
            response = create_error_response(synapse)

        # Handle errors related to blacklist.
        except BlacklistedException as e:
            log_and_handle_error(synapse, e, 403, start_time)
            response = create_error_response(synapse)

        # Handle errors related to priority.
        except PriorityException as e:
            log_and_handle_error(synapse, e, 503, start_time)
            response = create_error_response(synapse)

        # Handle errors related to run.
        except RunException as e:
            log_and_handle_error(synapse, e, 500, start_time)
            response = create_error_response(synapse)

        # Handle errors related to postprocess.
        except PostProcessException as e:
            log_and_handle_error(synapse, e, 500, start_time)
            response = create_error_response(synapse)

        # Handle all other errors.
        except Exception as e:
            log_and_handle_error(synapse, InternalServerError(str(e)), 500, start_time)
            response = create_error_response(synapse)

        # Logs the end of request processing and returns the response
        finally:
            # Log the details of the processed synapse, including total size, name, hotkey, IP, port,
            # status code, and status message, using the debug level of the logger.
            bittensor.logging.trace(
                f"axon     | --> | {response.headers.get('content-length', -1)} B | {synapse.name} | {synapse.dendrite.hotkey} | {synapse.dendrite.ip}:{synapse.dendrite.port}  | {synapse.axon.status_code} | {synapse.axon.status_message}"
            )

            # Return the response to the requester.
            return response

    async def preprocess(self, request: Request) -> bittensor.Synapse:
        """
        Performs the initial processing of the incoming request. This method is responsible for
        extracting relevant information from the request and setting up the Synapse object, which
        represents the state and context of the request within the Axon server.

        Args:
            request (Request): The incoming request to be preprocessed.

        Returns:
            bittensor.Synapse: The Synapse object representing the preprocessed state of the request.

        The preprocessing involves:

        1. Extracting the request name from the URL path.
        2. Creating a Synapse instance from the request headers using the appropriate class type.
        3. Filling in the Axon and Dendrite information into the Synapse object.
        4. Signing the Synapse from the Axon side using the wallet hotkey.

        This method sets the foundation for the subsequent steps in the request handling process,
        ensuring that all necessary information is encapsulated within the Synapse object.
        """
        # Extracts the request name from the URL path.
        try:
            request_name = request.url.path.split("/")[1]
        except:
            raise InvalidRequestNameError(
                f"Improperly formatted request. Could not parse request {request.url.path}."
            )

        # Creates a synapse instance from the headers using the appropriate forward class type
        # based on the request name obtained from the URL path.
        request_synapse = self.axon.forward_class_types.get(request_name)
        if request_synapse is None:
            raise UnknownSynapseError(
                f"Synapse name '{request_name}' not found. Available synapses {list(self.axon.forward_class_types.keys())}"
            )

        try:
            synapse = request_synapse.from_headers(request.headers)
        except Exception as e:
            raise SynapseParsingError(
                f"Improperly formatted request. Could not parse headers {request.headers} into synapse of type {request_name}."
            )
        synapse.name = request_name

        # Fills the local axon information into the synapse.
        synapse.axon.__dict__.update(
            {
                "version": str(bittensor.__version_as_int__),
                "uuid": str(self.axon.uuid),
                "nonce": f"{time.monotonic_ns()}",
                "status_message": "Success",
                "status_code": "100",
            }
        )

        # Fills the dendrite information into the synapse.
        synapse.dendrite.__dict__.update(
            {"port": str(request.client.port), "ip": str(request.client.host)}
        )

        # Signs the synapse from the axon side using the wallet hotkey.
        message = f"{synapse.axon.nonce}.{synapse.dendrite.hotkey}.{synapse.axon.hotkey}.{synapse.axon.uuid}"
        synapse.axon.signature = f"0x{self.axon.wallet.hotkey.sign(message).hex()}"

        # Return the setup synapse.
        return synapse

    async def verify(self, synapse: bittensor.Synapse):
        """
        Verifies the authenticity and integrity of the request. This method ensures that the incoming
        request meets the predefined security and validation criteria.

        Args:
            synapse (bittensor.Synapse): The Synapse object representing the request.

        Raises:
            Exception: If the verification process fails due to unmet criteria or security concerns.

        The verification process involves:

        1. Retrieving the specific verification function for the request's Synapse type.
        2. Executing the verification function and handling any exceptions that arise.

        Successful verification allows the request to proceed further in the processing pipeline, while
        failure results in an appropriate exception being raised.
        """
        # Start of the verification process. Verification is the process where we ensure that
        # the incoming request is from a trusted source or fulfills certain requirements.
        # We get a specific verification function from 'verify_fns' dictionary that corresponds
        # to our request's name. Each request name (synapse name) has its unique verification function.
        verify_fn = self.axon.verify_fns.get(synapse.name)

        # If a verification function exists for the request's name
        if verify_fn:
            try:
                # We attempt to run the verification function using the synapse instance
                # created from the request. If this function runs without throwing an exception,
                # it means that the verification was successful.
                (
                    await verify_fn(synapse)
                    if inspect.iscoroutinefunction(verify_fn)
                    else verify_fn(synapse)
                )
            except Exception as e:
                # If there was an exception during the verification process, we log that
                # there was a verification exception.
                bittensor.logging.trace(f"Verify exception {str(e)}")

                # We set the status code of the synapse to "401" which denotes an unauthorized access.
                synapse.axon.status_code = "401"

                # We raise an exception to stop the process and return the error to the requester.
                # The error message includes the original exception message.
                raise NotVerifiedException(f"Not Verified with error: {str(e)}")

    async def blacklist(self, synapse: bittensor.Synapse):
        """
        Checks if the request should be blacklisted. This method ensures that requests from disallowed
        sources or with malicious intent are blocked from processing. This can be extremely useful for
        preventing spam or other forms of abuse. The blacklist is a list of keys or identifiers that
        are prohibited from accessing certain resources.

        Args:
            synapse (bittensor.Synapse): The Synapse object representing the request.

        Raises:
            Exception: If the request is found in the blacklist.

        The blacklist check involves:

        1. Retrieving the blacklist checking function for the request's Synapse type.
        2. Executing the check and handling the case where the request is blacklisted.

        If a request is blacklisted, it is blocked, and an exception is raised to halt further processing.
        """
        # A blacklist is a list of keys or identifiers
        # that are prohibited from accessing certain resources.
        # We retrieve the blacklist checking function from the 'blacklist_fns' dictionary
        # that corresponds to the request's name (synapse name).
        blacklist_fn = self.axon.blacklist_fns.get(synapse.name)

        # If a blacklist checking function exists for the request's name
        if blacklist_fn:
            # We execute the blacklist checking function using the synapse instance as input.
            # If the function returns True, it means that the key or identifier is blacklisted.
            blacklisted, reason = (
                await blacklist_fn(synapse)
                if inspect.iscoroutinefunction(blacklist_fn)
                else blacklist_fn(synapse)
            )
            if blacklisted:
                # We log that the key or identifier is blacklisted.
                bittensor.logging.trace(f"Blacklisted: {blacklisted}, {reason}")

                # We set the status code of the synapse to "403" which indicates a forbidden access.
                synapse.axon.status_code = "403"

                # We raise an exception to halt the process and return the error message to the requester.
                raise BlacklistedException(f"Forbidden. Key is blacklisted: {reason}.")

    async def priority(self, synapse: bittensor.Synapse):
        """
        Executes the priority function for the request. This method assesses and assigns a priority
        level to the request, determining its urgency and importance in the processing queue.

        Args:
            synapse (bittensor.Synapse): The Synapse object representing the request.

        Raises:
            Exception: If the priority assessment process encounters issues, such as timeouts.

        The priority function plays a crucial role in managing the processing load and ensuring that
        critical requests are handled promptly.
        """
        # Retrieve the priority function from the 'priority_fns' dictionary that corresponds
        # to the request's name (synapse name).
        priority_fn = self.axon.priority_fns.get(synapse.name)

        async def submit_task(
            executor: bittensor.threadpool, priority: float
        ) -> Tuple[float, Any]:
            """
            Submits the given priority function to the specified executor for asynchronous execution.
            The function will run in the provided executor and return the priority value along with the result.

            Args:
                executor: The executor in which the priority function will be run.
                priority: The priority function to be executed.

            Returns:
                tuple: A tuple containing the priority value and the result of the priority function execution.
            """
            loop = asyncio.get_event_loop()
            future = loop.run_in_executor(executor, lambda: priority)
            result = await future
            return priority, result

        # If a priority function exists for the request's name
        if priority_fn:
            try:
                # Execute the priority function and get the priority value.
                priority = (
                    await priority_fn(synapse)
                    if inspect.iscoroutinefunction(priority_fn)
                    else priority_fn(synapse)
                )

                # Submit the task to the thread pool for execution with the given priority.
                # The submit_task function will handle the execution and return the result.
                _, result = await submit_task(self.axon.thread_pool, priority)

            except TimeoutError as e:
                # If the execution of the priority function exceeds the timeout,
                # it raises an exception to handle the timeout error.
                bittensor.logging.trace(f"TimeoutError: {str(e)}")

                # Set the status code of the synapse to "408" which indicates a timeout error.
                synapse.axon.status_code = "408"

                # Raise an exception to stop the process and return an appropriate error message to the requester.
                raise PriorityException(f"Response timeout after: {synapse.timeout}s")

    async def run(
        self,
        synapse: bittensor.Synapse,
        call_next: RequestResponseEndpoint,
        request: Request,
    ) -> Response:
        """
        Executes the requested function as part of the request processing pipeline. This method calls
        the next function in the middleware chain to process the request and generate a response.

        Args:
            synapse (bittensor.Synapse): The Synapse object representing the request.
            call_next (RequestResponseEndpoint): The next function in the middleware chain to process requests.
            request (Request): The original HTTP request.

        Returns:
            Response: The HTTP response generated by processing the request.

        This method is a critical part of the request lifecycle, where the actual processing of the
        request takes place, leading to the generation of a response.
        """
        try:
            # The requested function is executed by calling the 'call_next' function,
            # passing the original request as an argument. This function processes the request
            # and returns the response.
            response = await call_next(request)

        except Exception as e:
            # If an exception occurs during the execution of the requested function,
            # it is caught and handled here.

            # Log the exception for debugging purposes.
            bittensor.logging.trace(f"Run exception: {str(e)}")

            # Set the status code of the synapse to "500" which indicates an internal server error.
            synapse.axon.status_code = "500"

            # Raise an exception to stop the process and return an appropriate error message to the requester.
            raise RunException(f"Internal server error with error: {str(e)}")

        # Return the starlet response
        return response

    async def postprocess(
        self, synapse: bittensor.Synapse, response: Response, start_time: float
    ) -> Response:
        """
        Performs the final processing on the response before sending it back to the client. This method
        updates the response headers and logs the end of the request processing.

        Args:
            synapse (bittensor.Synapse): The Synapse object representing the request.
            response (Response): The response generated by processing the request.
            start_time (float): The timestamp when the request processing started.

        Returns:
            Response: The final HTTP response, with updated headers, ready to be sent back to the client.

        Postprocessing is the last step in the request handling process, ensuring that the response is
        properly formatted and contains all necessary information.
        """
        # Set the status code of the synapse to "200" which indicates a successful response.
        synapse.axon.status_code = "200"

        # Set the status message of the synapse to "Success".
        synapse.axon.status_message = "Success"

        try:
            # Update the response headers with the headers from the synapse.
            updated_headers = synapse.to_headers()
            response.headers.update(updated_headers)
        except Exception as e:
            # If there is an exception during the response header update, we log the exception.
            raise PostProcessException(
                f"Error while parsing or updating response headers. Postprocess exception: {str(e)}."
            )

        # Calculate the processing time by subtracting the start time from the current time.
        synapse.axon.process_time = str(time.time() - start_time)

        return response<|MERGE_RESOLUTION|>--- conflicted
+++ resolved
@@ -25,11 +25,8 @@
 import copy
 import json
 import time
-<<<<<<< HEAD
 import torch
 import base64
-=======
->>>>>>> a0ce0316
 import asyncio
 import inspect
 import uvicorn
