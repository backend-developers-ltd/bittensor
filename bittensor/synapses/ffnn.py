"""Feed Forward NN Synapse

Simple feed forward NN for images.

"""

import bittensor
from bittensor.utils.router import Router
from bittensor.synapse import Synapse
from bittensor.synapse import SynapseOutput
from bittensor.session import BTSession
from bittensor.utils.batch_transforms import Normalize

import argparse
from munch import Munch
from loguru import logger
import torch
import torch.nn as nn
import torch.nn.functional as F


class FFNNSynapse(Synapse):
    """ Simple feed forward NN for images.
    """

    def __init__(self,
                 config: Munch,
                 session: BTSession):
        r""" Init a new ffnn synapse module.

            Args:
                config (:obj:`munch.Munch`, `required`): 
                    munch namespace config item.

                session (:obj:`bittensor.Session`, `required`): 
                    bittensor session object. 
        """
        super(FFNNSynapse, self).__init__(
            config = config,
            session = session)
            
        # transform_layer: transforms images to common dimension.
        # [batch_size, -1, -1, -1] -> [batch_size, self.transform_dim]

        self.transform = Normalize((0.1307,), (0.3081,),  device=self.device)
        self.transform_pool = nn.AdaptiveAvgPool2d((28, 28))
        self.transform_conv1 = nn.Conv2d(1, 10, kernel_size=5)
        self.transform_conv2 = nn.Conv2d(10, 20, kernel_size=5)
        self.transform_drop = nn.Dropout2d()
        self.transform_dim = 320

        # router: (PKM layer) queries network using transform as context.
        # [batch_size, transform_dim] -> topk * [batch_size, bittensor.__network_dim__]
        self.router = Router(x_dim = self.transform_dim, key_dim=100, topk=10)

        # context_layer: distills the remote_context from the transform layer.
        # [batch_size, transform_dim] -> [batch_size, bittensor.__network_dim__]
        self.context_layer1 = nn.Linear(self.transform_dim, 256)
        self.context_layer2 = nn.Linear(256, bittensor.__network_dim__)

        # hidden_layer: learns hidden units for network and target.
        # [batch_size, transform_dim + bittensor.__network_dim__] = [batch_size, bittensor.__network_dim__]
        self.hidden_layer1 = nn.Linear(self.transform_dim + bittensor.__network_dim__, bittensor.__network_dim__)
        self.hidden_layer2 = nn.Linear(bittensor.__network_dim__, bittensor.__network_dim__)

        # target_layer: Maps from hidden layer to target dimension
        # [batch_size, bittensor.__network_dim__] -> [batch_size, self.target_dim]
        self.target_layer1 = nn.Linear(bittensor.__network_dim__, 256)
        self.target_layer2 = nn.Linear(256, self.config.synapse.target_dim)

        self.to(self.device)

    @staticmethod
    def add_args(parser: argparse.ArgumentParser) -> argparse.ArgumentParser:    
        parser.add_argument('--synapse.target_dim', default=10, type=int, 
                            help='Final logit layer dimension. i.e. 10 for MNIST.')
        parser.add_argument('--synapse.n_block_filter', default=100, type=int, 
                            help='Stale neurons are filtered after this many blocks.')
        return parser

    @staticmethod   
    def check_config(config: Munch) -> Munch:
        assert config.synapse.target_dim > 0, "target dimension must be greater than 0."
        return config

    def forward_image(self, images: torch.Tensor):
        r""" Forward image inputs through the FFNN synapse .

            Args:
                inputs (:obj:`torch.FloatTensor` of shape :obj:`(batch_size, sequence_dim, channels, rows, cols)`, `required`): 
                    Image tensors produced by calling PIL.toTensor() and with sequence dimension.
            
            Returns:
                hidden (:obj:`torch.FloatTensor` of shape :obj:`(batch_size, sequence_dim, bittensor.__network_dim__)`, `required`): 
                    Hidden layer encoding produced by using local_context.
        """
        # images: remove sequence dimension from images.
        # images.shape = [batch_size, channels, rows, cols] 
        images = images.view(images.shape[0] * images.shape[1], images.shape[2], images.shape[3], images.shape[4])

        # hidden: hidden layer using local_contextcontext for local computation only.
        # hidden.shape = [batch_size, __network_dim__] 
        hidden = self.forward (images = images.to(self.device), remote = False).local_hidden
        
        # hidden: re-add sequence dimension to outputs.
        # hidden.shape = [batch_size, sequence_dim, __network_dim__] 
        hidden = torch.unsqueeze(hidden, 1)

        return hidden

    def call_remote(self, images, context):
        r""" Makes remote calls to neurons.

            Args:
                images (:obj:`torch.FloatTensor` of shape :obj:`(batch_size, channels, rows, cols)`, `required`): 
                    Image tensors to send.
                
                context (:obj:`torch.FloatTensor` of shape :obj:`(batch_size, transform_dim)`, `required`): 
                    Per example tensor used to select which neuron to send each example to.
            
            Returns:
                remote_context (:obj:`torch.FloatTensor` of shape :obj:`(batch_size, bittensor.__network_dim__)`, `required`): 
                    Joined context vector from remote peer neurons.

                weights (:obj:`torch.LongTensor` of shape :obj:`(batch_size, metagraph.state.n)`, `optional`): 
                    weights for each active neuron.
        """
        # images: re-add sequence dimension to input images.
        # hidden.shape = [batch_size, sequence_dim, channels, rows, cols] 
        images = torch.unsqueeze(images, 1) 

        # uids: unique keys for peer neurons.
        # uids.shape = [metagraph.n]
        uids = self.session.metagraph.state.uids # Returns a list of neuron uids.
       
        # uids: uids with an emit call in the last 100 blocks.
        # uids = [-1]
        block = self.session.metagraph.state.block 
        emit = self.session.metagraph.state.emit
        staleness = (block - emit)
        uids = uids[torch.where(staleness > self.config.synapse.n_block_filter)] 

        # Return zeros if there are no remaining peer neurons.
        if torch.numel(uids) == 0:
            n = self.session.metagraph.state.n
            remote_context = torch.zeros(size=(images.shape[0], bittensor.__network_dim__))
            weights = torch.zeros(size=(images.shape[0], n))
            return remote_context, weights

        # neurons: endpoint information for filtered keys.
        # neurons.shape = [len(uids)]
        neurons = self.session.metagraph.state.uids_to_neurons(uids)
        
        # request: image inputs routeed to peers using context to filter topk.
        # request.shape = neurons.size * [-1, sequence_dim, channels, rows, cols]
        requests, weights = self.router.route( neurons, context, images ) 

        # responses: image responses from neurons.
        # responses.shape = neurons.size * [-1, sequence_dim, __network_dim__]
        responses = self.session.dendrite.forward_image( neurons, requests )

        # remote_context: Responses weighted and joined along the __network_dim__.
        # remote_context.shape = [batch_size, bittensor.__network_dim__]
        remote_context = self.router.join( responses )
        remote_context = remote_context.view(remote_context.shape[0] * remote_context.shape[1], remote_context.shape[2])

        # scatter weights back onto shape (bs, n)
        indices = self.session.metagraph.state.uids_to_indices(uids).repeat(images.shape[0], 1)
        filled_weights = torch.zeros(images.shape[0], self.session.metagraph.state.n)
        filled_weights.scatter_(1, indices, weights)
        return remote_context, filled_weights 

    def forward(self,
                images: torch.Tensor,
                targets: torch.Tensor = None,
                remote: bool = False):
        r""" Forward pass non-sequential image inputs and targets through the FFNN Synapse.

            Args:
                images (:obj:`torch.FloatTensor` of shape :obj:`(batch_size, channels, rows, cols)`, `required`): 
                    PIL.toTensor() encoded images.

                targets (:obj:`torch.FloatTensor`  of shape :obj:`(batch_size, target_dim)`, `optional`, defaults to None): 
                    Image labels.

                remote (:obj:`bool')`, `optional`, default to False):
                    Switch between local_contextand remote context. If true, function makes quries to the remote network.

            Returns:
                bittensor.SynapseOutput ( 
                    loss  (:obj:`List[str]` of shape :obj:`(batch_size)`, `required`):
                        Total loss acumulation to be used by loss.backward()

                    local_hidden (:obj:`torch.FloatTensor` of shape :obj:`(batch_size, bittensor.__network_dim__)`, `required`):
                        Hidden layer encoding produced using local_context.

                    local_target (:obj:`torch.FloatTensor` of shape :obj:`(batch_size, target_dim)`, `optional`):
                        FFNN Target predictions using student_context. 

                    local_target_loss (:obj:`torch.FloatTensor` of shape :obj:`(1)`, `optional`): 
                        FFNN Classification loss using student_context.

                    remote_hidden (:obj:`torch.FloatTensor` of shape :obj:`(batch_size, bittensor.__network_dim__)`, `optional`): 
                        Hidden layer encoding produced using the remote_context.

                    remote_target (:obj:`torch.FloatTensor` of shape :obj:`(batch_size, target_dim)`, `optional`):
                        FFNN Target predictions using the remote_context.

                    remote_target_loss (:obj:`torch.FloatTensor` of shape :obj:`(1)`, `optional`):
                        FFNN Classification loss using the remote_context.

                    distillation_loss (:obj:`torch.FloatTensor` of shape :obj:`(1)`, `optional`): 
                        Distillation loss between local_context and remote_context.

                    weights (:obj:`torch.LongTensor` of shape :obj:`(batch_size, metagraph.state.n)`, `optional`): 
                        weights for each active neuron.
                )
        """

        # Return vars to be filled.
        output = SynapseOutput (loss = torch.tensor(0.0))

        # transform: transform images to common shape.
        # transform.shape = [batch_size, self.transform_dim]
        transform = self.transform(images).to(self.device)
        transform = F.relu(F.max_pool2d(self.transform_conv1(transform), 2))
        transform = F.relu(F.max_pool2d(self.transform_drop(self.transform_conv2(transform)),2))
        transform = transform.view(-1, self.transform_dim)
<<<<<<< HEAD
=======
       
        # remote_context: responses from a bittensor remote network call.
        # remote_context.shape = [batch_size, bittensor.__network_dim__]
        if remote:
            remote_context, weights = self.call_remote(images, transform)
            output.weights = weights
>>>>>>> a31048dd

        # local_context: distillation model for remote_context.
        # local_context.shape = [batch_size, bittensor.__network_dim__]
        local_context = self.context_layer1(transform.detach())
        local_context = self.context_layer2(local_context)

        # local_hidden: hidden layer encoding using local_context.
        # local_hidden.shape = [batch_size, bittensor.__network_dim__]
        local_hidden = torch.cat((transform, local_context.detach()), dim=1)
        local_hidden = F.relu(self.hidden_layer1(local_hidden))
        local_hidden = F.relu(self.hidden_layer2(local_hidden))
        output.local_hidden = local_hidden

        if targets is not None:
            # local_target: projection of local_hidden onto target dimension.
            # local_target.shape = [batch_size, target_dim]
            targets.to(self.device)
            local_target = self.target_layer1(local_hidden)
            local_target = self.target_layer2(local_target)
            local_target = F.log_softmax(local_target, dim=1)
            output.local_target = local_target

            # local_target_loss: loss between local_target and passed targets.
            # local_target_loss.shape = [1]
            local_target_loss = F.nll_loss(local_target, targets)
            output.local_target_loss = local_target_loss
            output.loss = output.loss + local_target_loss

        if remote:
            output = self.forward_remote(local_context, output, images, transform, targets)

        return output

    def forward_remote(self, local_context, output, images, transform, targets):
        """
            Forward pass non-sequential image inputs and targets through the remote context of the synapse.
            
            Args:
                local_context (:obj: `torch.FloatTensor` of shape :obj: `(batch_size, bittensor.__network_dim__)`, `required`)
                    Distillation model for remote_context.

                bittensor.SynapseOutput (:obj: `Bittensor.SynapseOutput`, `required`)
                    The object containing the output thus far of the local context run

                images (:obj:`torch.FloatTensor` of shape :obj:`(batch_size, channels, rows, cols)`, `required`): 
                    PIL.toTensor() encoded images.
                
                transform (:obj: `torch.FloatTensor` of shape :obj: `(batch_size, self.transform_dim)`, `required`):
                    transform images to common shape.
                
                targets (:obj:`torch.FloatTensor`  of shape :obj:`(batch_size, target_dim)`, `optional`, defaults to None): 
                    Image labels.
            
            Returns:
                bittensor.SynapseOutput ( 
                    loss  (:obj:`List[str]` of shape :obj:`(batch_size)`, `required`):
                        Total loss acumulation to be used by loss.backward()

                    local_hidden (:obj:`torch.FloatTensor` of shape :obj:`(batch_size, bittensor.__network_dim__)`, `required`):
                        Hidden layer encoding produced using local_context.

                    local_target (:obj:`torch.FloatTensor` of shape :obj:`(batch_size, target_dim)`, `optional`):
                        FFNN Target predictions using student_context. 

                    local_target_loss (:obj:`torch.FloatTensor` of shape :obj:`(1)`, `optional`): 
                        FFNN Classification loss using student_context.

                    remote_hidden (:obj:`torch.FloatTensor` of shape :obj:`(batch_size, bittensor.__network_dim__)`, `optional`): 
                        Hidden layer encoding produced using the remote_context.

                    remote_target (:obj:`torch.FloatTensor` of shape :obj:`(batch_size, target_dim)`, `optional`):
                        FFNN Target predictions using the remote_context.

                    remote_target_loss (:obj:`torch.FloatTensor` of shape :obj:`(1)`, `optional`):
                        FFNN Classification loss using the remote_context.

                    distillation_loss (:obj:`torch.FloatTensor` of shape :obj:`(1)`, `optional`): 
                        Distillation loss between local_context and remote_context.

                    keys (:obj:`torch.LongTensor` of shape :obj:`(-1)`, `optional`): 
                        Keys for queried neurons.

                    scores (:obj:`torch.LongTensor` of shape :obj:`(batch_size, len(keys))`, `optional`): 
                        scores for each active key per example.
                )

        """
        # remote_context: responses from a bittensor remote network call.
        # remote_context.shape = [batch_size, bittensor.__network_dim__]
        remote_context, keys, scores = self.call_remote(images, transform)
        output.keys = keys
        output.scores = scores

        # distillation_loss: distillation loss between local_context and remote_context
        # distillation_loss.shape = [1]
        distillation_loss = F.mse_loss(local_context, remote_context.detach().to(self.device))
        output.distillation_loss = distillation_loss
        output.loss = output.loss + distillation_loss

        # remote_hidden: hidden layer encoding using remote_context.
        # remote_hidden.shape = [batch_size, bittensor.__network_dim__]
        remote_hidden = torch.cat([transform, remote_context.to(self.device)], dim=1)
        remote_hidden = self.hidden_layer1(remote_hidden)
        remote_hidden = self.hidden_layer2(remote_hidden)
        output.remote_hidden = remote_hidden

        if targets is not None:
            # remote_target: projection of remote_hidden onto target dimension.
            # remote_target.shape = [batch_size, target_dim]
            remote_target = self.target_layer1(remote_hidden)
            remote_target = self.target_layer2(remote_target)
            remote_target = F.log_softmax(remote_target, dim=1)
            output.remote_target = remote_target

            # remote_target_loss: loss between remote_target and passed targets.
            # remote_target_loss.shape = [1]
            remote_target_loss = F.nll_loss(remote_target, targets)
            output.loss = output.loss + remote_target_loss
            output.remote_target_loss = remote_target_loss
        
        return output<|MERGE_RESOLUTION|>--- conflicted
+++ resolved
@@ -226,15 +226,12 @@
         transform = F.relu(F.max_pool2d(self.transform_conv1(transform), 2))
         transform = F.relu(F.max_pool2d(self.transform_drop(self.transform_conv2(transform)),2))
         transform = transform.view(-1, self.transform_dim)
-<<<<<<< HEAD
-=======
        
         # remote_context: responses from a bittensor remote network call.
         # remote_context.shape = [batch_size, bittensor.__network_dim__]
         if remote:
             remote_context, weights = self.call_remote(images, transform)
             output.weights = weights
->>>>>>> a31048dd
 
         # local_context: distillation model for remote_context.
         # local_context.shape = [batch_size, bittensor.__network_dim__]
