--- conflicted
+++ resolved
@@ -684,15 +684,10 @@
         start_time = time.time()
         batch_size, sequence_len = inputs.shape
         print(f'Forward \t| Model forward ... ', end='')
-<<<<<<< HEAD
-        non_eos_indices = torch.cat([ (i != self.pad_token).nonzero()[-1] for i in inputs ]).reshape(len(inputs),1)
-        inputs_seq = inputs[..., :-1].to( self.device )  # input sequence without last token [batch_size, sequence_len-1]
-        inputs_val = inputs.gather(1, non_eos_indices).flatten().to( self.device )  # input validation with last token [batch_size]
-=======
-
+
+        inputs = inputs.to(self.device)
         inputs_seq = inputs[..., :-1]  # input sequence without last token [batch_size, sequence_len-1]
         inputs_val = inputs[..., -1]  # input validation with last token [batch_size]
->>>>>>> c78d4beb
 
         # === Create the local context used to select endpoints ===
         # The context tensor returns a hidden unit representation for the text inputs
