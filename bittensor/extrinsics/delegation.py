# The MIT License (MIT)
# Copyright © 2021 Yuma Rao
# Copyright © 2023 Opentensor Foundation

# Permission is hereby granted, free of charge, to any person obtaining a copy of this software and associated
# documentation files (the “Software”), to deal in the Software without restriction, including without limitation
# the rights to use, copy, modify, merge, publish, distribute, sublicense, and/or sell copies of the Software,
# and to permit persons to whom the Software is furnished to do so, subject to the following conditions:

# The above copyright notice and this permission notice shall be included in all copies or substantial portions of
# the Software.

# THE SOFTWARE IS PROVIDED “AS IS”, WITHOUT WARRANTY OF ANY KIND, EXPRESS OR IMPLIED, INCLUDING BUT NOT LIMITED TO
# THE WARRANTIES OF MERCHANTABILITY, FITNESS FOR A PARTICULAR PURPOSE AND NONINFRINGEMENT. IN NO EVENT SHALL
# THE AUTHORS OR COPYRIGHT HOLDERS BE LIABLE FOR ANY CLAIM, DAMAGES OR OTHER LIABILITY, WHETHER IN AN ACTION
# OF CONTRACT, TORT OR OTHERWISE, ARISING FROM, OUT OF OR IN CONNECTION WITH THE SOFTWARE OR THE USE OR OTHER
# DEALINGS IN THE SOFTWARE.

import bittensor
from ..errors import *
from rich.prompt import Confirm
from typing import List, Dict, Union, Optional
from bittensor.utils.balance import Balance
from .staking import __do_add_stake_single

from loguru import logger

logger = logger.opt(colors=True)


def nominate_extrinsic(
    subtensor: "bittensor.subtensor",
    wallet: "bittensor.wallet",
    wait_for_finalization: bool = False,
    wait_for_inclusion: bool = True,
) -> bool:
    r"""Becomes a delegate for the hotkey.
    Args:
        wallet ( bittensor.wallet ):
            The wallet to become a delegate for.
    Returns:
        success (bool):
            True if the transaction was successful.
    """
    # Unlock the coldkey.
    wallet.coldkey
    wallet.hotkey

    # Check if the hotkey is already a delegate.
    if subtensor.is_hotkey_delegate(wallet.hotkey.ss58_address):
        logger.error(
            "Hotkey {} is already a delegate.".format(wallet.hotkey.ss58_address)
        )
        return False

    with bittensor.__console__.status(
        ":satellite: Sending nominate call on [white]{}[/white] ...".format(
            subtensor.network
        )
    ):
        try:
            success = subtensor._do_nominate(
                wallet=wallet,
                wait_for_inclusion=wait_for_inclusion,
                wait_for_finalization=wait_for_finalization,
            )

            if success == True:
                bittensor.__console__.print(
                    ":white_heavy_check_mark: [green]Finalized[/green]"
                )
                bittensor.logging.success(
                    prefix="Become Delegate",
                    sufix="<green>Finalized: </green>" + str(success),
                )

            # Raises NominationError if False
            return success

        except Exception as e:
            bittensor.__console__.print(
                ":cross_mark: [red]Failed[/red]: error:{}".format(e)
            )
            bittensor.logging.warning(
                prefix="Set weights", sufix="<red>Failed: </red>" + str(e)
            )
        except NominationError as e:
            bittensor.__console__.print(
                ":cross_mark: [red]Failed[/red]: error:{}".format(e)
            )
            bittensor.logging.warning(
                prefix="Set weights", sufix="<red>Failed: </red>" + str(e)
            )

    return False


def delegate_extrinsic(
    subtensor: "bittensor.subtensor",
    wallet: "bittensor.wallet",
    delegate_ss58: Optional[str] = None,
    amount: Union[Balance, float] = None,
    wait_for_inclusion: bool = True,
    wait_for_finalization: bool = False,
    prompt: bool = False,
) -> bool:
    r"""Delegates the specified amount of stake to the passed delegate.
    Args:
        wallet (bittensor.wallet):
            Bittensor wallet object.
        delegate_ss58 (Optional[str]):
            ss58 address of the delegate.
        amount (Union[Balance, float]):
            Amount to stake as bittensor balance, or float interpreted as Tao.
        wait_for_inclusion (bool):
            If set, waits for the extrinsic to enter a block before returning true,
            or returns false if the extrinsic fails to enter the block within the timeout.
        wait_for_finalization (bool):
            If set, waits for the extrinsic to be finalized on the chain before returning true,
            or returns false if the extrinsic fails to be finalized within the timeout.
        prompt (bool):
            If true, the call waits for confirmation from the user before proceeding.
    Returns:
        success (bool):
            flag is true if extrinsic was finalized or uncluded in the block.
            If we did not wait for finalization / inclusion, the response is true.

    Raises:
        NotRegisteredError:
            If the wallet is not registered on the chain.
        NotDelegateError:
            If the hotkey is not a delegate on the chain.
    """
    # Decrypt keys,
    wallet.coldkey
    if not subtensor.is_hotkey_delegate(delegate_ss58):
        raise NotDelegateError("Hotkey: {} is not a delegate.".format(delegate_ss58))

    # Get state.
    my_prev_coldkey_balance = subtensor.get_balance(wallet.coldkey.ss58_address)
    delegate_take = subtensor.get_delegate_take(delegate_ss58)
    delegate_owner = subtensor.get_hotkey_owner(delegate_ss58)
    my_prev_delegated_stake = subtensor.get_stake_for_coldkey_and_hotkey(
        coldkey_ss58=wallet.coldkeypub.ss58_address, hotkey_ss58=delegate_ss58
    )

    # Convert to bittensor.Balance
    if amount == None:
        # Stake it all.
        staking_balance = bittensor.Balance.from_tao(my_prev_coldkey_balance.tao)
    elif not isinstance(amount, bittensor.Balance):
        staking_balance = bittensor.Balance.from_tao(amount)
    else:
        staking_balance = amount

    # Remove existential balance to keep key alive.
    if staking_balance > bittensor.Balance.from_rao(1000):
        staking_balance = staking_balance - bittensor.Balance.from_rao(1000)
    else:
        staking_balance = staking_balance

    # Check enough balance to stake.
    if staking_balance > my_prev_coldkey_balance:
        bittensor.__console__.print(
            ":cross_mark: [red]Not enough balance[/red]:[bold white]\n  balance:{}\n  amount: {}\n  coldkey: {}[/bold white]".format(
                my_prev_coldkey_balance, staking_balance, wallet.name
            )
        )
        return False

    # Ask before moving on.
    if prompt:
        if not Confirm.ask(
            "Do you want to delegate:[bold white]\n  amount: {}\n  to: {}\n owner: {}[/bold white]".format(
                staking_balance, delegate_ss58, delegate_owner
            )
        ):
            return False

    try:
        with bittensor.__console__.status(
            ":satellite: Staking to: [bold white]{}[/bold white] ...".format(
                subtensor.network
            )
        ):
            staking_response: bool = subtensor._do_delegation(
                wallet=wallet,
                delegate_ss58=delegate_ss58,
                amount=staking_balance,
                wait_for_inclusion=wait_for_inclusion,
                wait_for_finalization=wait_for_finalization,
            )

        if staking_response == True:  # If we successfully staked.
            # We only wait here if we expect finalization.
            if not wait_for_finalization and not wait_for_inclusion:
<<<<<<< HEAD
=======
                bittensor.__console__.print(
                    ":white_heavy_check_mark: [green]Sent[/green]"
                )
>>>>>>> 67d60c2e
                return True

            bittensor.__console__.print(
                ":white_heavy_check_mark: [green]Finalized[/green]"
            )
            with bittensor.__console__.status(
                ":satellite: Checking Balance on: [white]{}[/white] ...".format(
                    subtensor.network
                )
            ):
                new_balance = subtensor.get_balance(address=wallet.coldkey.ss58_address)
                block = subtensor.get_current_block()
                new_delegate_stake = subtensor.get_stake_for_coldkey_and_hotkey(
                    coldkey_ss58=wallet.coldkeypub.ss58_address,
                    hotkey_ss58=delegate_ss58,
                    block=block,
                )  # Get current stake

                bittensor.__console__.print(
                    "Balance:\n  [blue]{}[/blue] :arrow_right: [green]{}[/green]".format(
                        my_prev_coldkey_balance, new_balance
                    )
                )
                bittensor.__console__.print(
                    "Stake:\n  [blue]{}[/blue] :arrow_right: [green]{}[/green]".format(
                        my_prev_delegated_stake, new_delegate_stake
                    )
                )
                return True
        else:
            bittensor.__console__.print(
                ":cross_mark: [red]Failed[/red]: Error unknown."
            )
            return False

    except NotRegisteredError as e:
        bittensor.__console__.print(
            ":cross_mark: [red]Hotkey: {} is not registered.[/red]".format(
                wallet.hotkey_str
            )
        )
        return False
    except StakeError as e:
        bittensor.__console__.print(":cross_mark: [red]Stake Error: {}[/red]".format(e))
        return False


def undelegate_extrinsic(
    subtensor: "bittensor.subtensor",
    wallet: "bittensor.wallet",
    delegate_ss58: Optional[str] = None,
    amount: Union[Balance, float] = None,
    wait_for_inclusion: bool = True,
    wait_for_finalization: bool = False,
    prompt: bool = False,
) -> bool:
    r"""Un-delegates stake from the passed delegate.
    Args:
        wallet (bittensor.wallet):
            Bittensor wallet object.
        delegate_ss58 (Optional[str]):
            ss58 address of the delegate.
        amount (Union[Balance, float]):
            Amount to unstake as bittensor balance, or float interpreted as Tao.
        wait_for_inclusion (bool):
            If set, waits for the extrinsic to enter a block before returning true,
            or returns false if the extrinsic fails to enter the block within the timeout.
        wait_for_finalization (bool):
            If set, waits for the extrinsic to be finalized on the chain before returning true,
            or returns false if the extrinsic fails to be finalized within the timeout.
        prompt (bool):
            If true, the call waits for confirmation from the user before proceeding.
    Returns:
        success (bool):
            flag is true if extrinsic was finalized or uncluded in the block.
            If we did not wait for finalization / inclusion, the response is true.

    Raises:
        NotRegisteredError:
            If the wallet is not registered on the chain.
        NotDelegateError:
            If the hotkey is not a delegate on the chain.
    """
    # Decrypt keys,
    wallet.coldkey
    if not subtensor.is_hotkey_delegate(delegate_ss58):
        raise NotDelegateError("Hotkey: {} is not a delegate.".format(delegate_ss58))

    # Get state.
    my_prev_coldkey_balance = subtensor.get_balance(wallet.coldkey.ss58_address)
    delegate_take = subtensor.get_delegate_take(delegate_ss58)
    delegate_owner = subtensor.get_hotkey_owner(delegate_ss58)
    my_prev_delegated_stake = subtensor.get_stake_for_coldkey_and_hotkey(
        coldkey_ss58=wallet.coldkeypub.ss58_address, hotkey_ss58=delegate_ss58
    )

    # Convert to bittensor.Balance
    if amount == None:
        # Stake it all.
        unstaking_balance = bittensor.Balance.from_tao(my_prev_delegated_stake.tao)

    elif not isinstance(amount, bittensor.Balance):
        unstaking_balance = bittensor.Balance.from_tao(amount)

    else:
        unstaking_balance = amount

    # Check enough stake to unstake.
    if unstaking_balance > my_prev_delegated_stake:
        bittensor.__console__.print(
            ":cross_mark: [red]Not enough delegated stake[/red]:[bold white]\n  stake:{}\n  amount: {}\n coldkey: {}[/bold white]".format(
                my_prev_delegated_stake, unstaking_balance, wallet.name
            )
        )
        return False

    # Ask before moving on.
    if prompt:
        if not Confirm.ask(
            "Do you want to un-delegate:[bold white]\n  amount: {}\n  from: {}\n  owner: {}[/bold white]".format(
                unstaking_balance, delegate_ss58, delegate_owner
            )
        ):
            return False

    try:
        with bittensor.__console__.status(
            ":satellite: Unstaking from: [bold white]{}[/bold white] ...".format(
                subtensor.network
            )
        ):
            staking_response: bool = subtensor._do_undelegation(
                wallet=wallet,
                delegate_ss58=delegate_ss58,
                amount=unstaking_balance,
                wait_for_inclusion=wait_for_inclusion,
                wait_for_finalization=wait_for_finalization,
            )

        if staking_response == True:  # If we successfully staked.
            # We only wait here if we expect finalization.
            if not wait_for_finalization and not wait_for_inclusion:
<<<<<<< HEAD
=======
                bittensor.__console__.print(
                    ":white_heavy_check_mark: [green]Sent[/green]"
                )
>>>>>>> 67d60c2e
                return True

            bittensor.__console__.print(
                ":white_heavy_check_mark: [green]Finalized[/green]"
            )
            with bittensor.__console__.status(
                ":satellite: Checking Balance on: [white]{}[/white] ...".format(
                    subtensor.network
                )
            ):
                new_balance = subtensor.get_balance(address=wallet.coldkey.ss58_address)
                block = subtensor.get_current_block()
                new_delegate_stake = subtensor.get_stake_for_coldkey_and_hotkey(
                    coldkey_ss58=wallet.coldkeypub.ss58_address,
                    hotkey_ss58=delegate_ss58,
                    block=block,
                )  # Get current stake

                bittensor.__console__.print(
                    "Balance:\n  [blue]{}[/blue] :arrow_right: [green]{}[/green]".format(
                        my_prev_coldkey_balance, new_balance
                    )
                )
                bittensor.__console__.print(
                    "Stake:\n  [blue]{}[/blue] :arrow_right: [green]{}[/green]".format(
                        my_prev_delegated_stake, new_delegate_stake
                    )
                )
                return True
        else:
            bittensor.__console__.print(
                ":cross_mark: [red]Failed[/red]: Error unknown."
            )
            return False

    except NotRegisteredError as e:
        bittensor.__console__.print(
            ":cross_mark: [red]Hotkey: {} is not registered.[/red]".format(
                wallet.hotkey_str
            )
        )
        return False
    except StakeError as e:
        bittensor.__console__.print(":cross_mark: [red]Stake Error: {}[/red]".format(e))
        return False<|MERGE_RESOLUTION|>--- conflicted
+++ resolved
@@ -194,12 +194,6 @@
         if staking_response == True:  # If we successfully staked.
             # We only wait here if we expect finalization.
             if not wait_for_finalization and not wait_for_inclusion:
-<<<<<<< HEAD
-=======
-                bittensor.__console__.print(
-                    ":white_heavy_check_mark: [green]Sent[/green]"
-                )
->>>>>>> 67d60c2e
                 return True
 
             bittensor.__console__.print(
@@ -342,12 +336,6 @@
         if staking_response == True:  # If we successfully staked.
             # We only wait here if we expect finalization.
             if not wait_for_finalization and not wait_for_inclusion:
-<<<<<<< HEAD
-=======
-                bittensor.__console__.print(
-                    ":white_heavy_check_mark: [green]Sent[/green]"
-                )
->>>>>>> 67d60c2e
                 return True
 
             bittensor.__console__.print(
