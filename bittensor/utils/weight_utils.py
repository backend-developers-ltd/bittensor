"""
Conversion for weight between chain representation and np.array or torch.Tensor
"""

# The MIT License (MIT)
# Copyright © 2021 Yuma Rao

# Permission is hereby granted, free of charge, to any person obtaining a copy of this software and associated
# documentation files (the “Software”), to deal in the Software without restriction, including without limitation
# the rights to use, copy, modify, merge, publish, distribute, sublicense, and/or sell copies of the Software,
# and to permit persons to whom the Software is furnished to do so, subject to the following conditions:

# The above copyright notice and this permission notice shall be included in all copies or substantial portions of
# the Software.

# THE SOFTWARE IS PROVIDED “AS IS”, WITHOUT WARRANTY OF ANY KIND, EXPRESS OR IMPLIED, INCLUDING BUT NOT LIMITED TO
# THE WARRANTIES OF MERCHANTABILITY, FITNESS FOR A PARTICULAR PURPOSE AND NONINFRINGEMENT. IN NO EVENT SHALL
# THE AUTHORS OR COPYRIGHT HOLDERS BE LIABLE FOR ANY CLAIM, DAMAGES OR OTHER LIABILITY, WHETHER IN AN ACTION
# OF CONTRACT, TORT OR OTHERWISE, ARISING FROM, OUT OF OR IN CONNECTION WITH THE SOFTWARE OR THE USE OR OTHER
# DEALINGS IN THE SOFTWARE.

import hashlib
from typing import Tuple, List, Union

import numpy as np
from numpy.typing import NDArray
<<<<<<< HEAD
from scalecodec import ScaleBytes, U16, Vec
from substrateinterface import Keypair

import bittensor
from bittensor.utils.registration import torch, use_torch, legacy_torch_api_compat
=======
from typing import Tuple, List, Union
from bittensor.utils.registration import torch, use_torch, legacy_torch_api_compat

from bittensor.btlogging import logging
>>>>>>> 1c1f57cb

U32_MAX = 4294967295
U16_MAX = 65535


@legacy_torch_api_compat
def normalize_max_weight(
    x: Union[NDArray[np.float32], "torch.FloatTensor"], limit: float = 0.1
) -> Union[NDArray[np.float32], "torch.FloatTensor"]:
    r"""Normalizes the tensor x so that sum(x) = 1 and the max value is not greater than the limit.
    Args:
        x (:obj:`np.float32`):
            Tensor to be max_value normalized.
        limit: float:
            Max value after normalization.
    Returns:
        y (:obj:`np.float32`):
            Normalized x tensor.
    """
    epsilon = 1e-7  # For numerical stability after normalization

    weights = x.copy()
    values = np.sort(weights)

    if x.sum() == 0 or x.shape[0] * limit <= 1:
        return np.ones_like(x) / x.shape[0]
    else:
        estimation = values / values.sum()

        if estimation.max() <= limit:
            return weights / weights.sum()

        # Find the cumulative sum and sorted tensor
        cumsum = np.cumsum(estimation, 0)

        # Determine the index of cutoff
        estimation_sum = np.array(
            [(len(values) - i - 1) * estimation[i] for i in range(len(values))]
        )
        n_values = (estimation / (estimation_sum + cumsum + epsilon) < limit).sum()

        # Determine the cutoff based on the index
        cutoff_scale = (limit * cumsum[n_values - 1] - epsilon) / (
            1 - (limit * (len(estimation) - n_values))
        )
        cutoff = cutoff_scale * values.sum()

        # Applying the cutoff
        weights[weights > cutoff] = cutoff

        y = weights / weights.sum()

        return y


def convert_weight_uids_and_vals_to_tensor(
    n: int, uids: List[int], weights: List[int]
) -> Union[NDArray[np.float32], "torch.FloatTensor"]:
    r"""Converts weights and uids from chain representation into a np.array (inverse operation from convert_weights_and_uids_for_emit)
    Args:
        n: int:
            number of neurons on network.
        uids (:obj:`List[int],`):
            Tensor of uids as destinations for passed weights.
        weights (:obj:`List[int],`):
            Tensor of weights.
    Returns:
        row_weights ( np.float32 or torch.FloatTensor ):
            Converted row weights.
    """
    row_weights = (
        torch.zeros([n], dtype=torch.float32)
        if use_torch()
        else np.zeros([n], dtype=np.float32)
    )
    for uid_j, wij in list(zip(uids, weights)):
        row_weights[uid_j] = float(
            wij
        )  # assumes max-upscaled values (w_max = U16_MAX).
    row_sum = row_weights.sum()
    if row_sum > 0:
        row_weights /= row_sum  # normalize
    return row_weights


def convert_root_weight_uids_and_vals_to_tensor(
    n: int, uids: List[int], weights: List[int], subnets: List[int]
) -> Union[NDArray[np.float32], "torch.FloatTensor"]:
    r"""Converts root weights and uids from chain representation into a np.array or torch FloatTensor (inverse operation from convert_weights_and_uids_for_emit)
    Args:
        n: int:
            number of neurons on network.
        uids (:obj:`List[int],`):
            Tensor of uids as destinations for passed weights.
        weights (:obj:`List[int],`):
            Tensor of weights.
        subnets (:obj:`List[int],`):
            list of subnets on the network
    Returns:
        row_weights ( np.float32 ):
            Converted row weights.
    """

    row_weights = (
        torch.zeros([n], dtype=torch.float32)
        if use_torch()
        else np.zeros([n], dtype=np.float32)
    )
    for uid_j, wij in list(zip(uids, weights)):
        if uid_j in subnets:
            index_s = subnets.index(uid_j)
            row_weights[index_s] = float(
                wij
            )  # assumes max-upscaled values (w_max = U16_MAX).
        else:
            logging.warning(
                f"Incorrect Subnet uid {uid_j} in Subnets {subnets}. The subnet is unavailable at the moment."
            )
            continue
    row_sum = row_weights.sum()
    if row_sum > 0:
        row_weights /= row_sum  # normalize
    return row_weights


def convert_bond_uids_and_vals_to_tensor(
    n: int, uids: List[int], bonds: List[int]
) -> Union[NDArray[np.int64], "torch.LongTensor"]:
    r"""Converts bond and uids from chain representation into a np.array.
    Args:
        n: int:
            number of neurons on network.
        uids (:obj:`List[int],`):
            Tensor of uids as destinations for passed bonds.
        bonds (:obj:`List[int],`):
            Tensor of bonds.
    Returns:
        row_bonds ( np.float32 ):
            Converted row bonds.
    """
    row_bonds = (
        torch.zeros([n], dtype=torch.int64)
        if use_torch()
        else np.zeros([n], dtype=np.int64)
    )
    for uid_j, bij in list(zip(uids, bonds)):
        row_bonds[uid_j] = int(bij)
    return row_bonds


def convert_weights_and_uids_for_emit(
    uids: Union[NDArray[np.int64], "torch.LongTensor"],
    weights: Union[NDArray[np.float32], "torch.FloatTensor"],
) -> Tuple[List[int], List[int]]:
    r"""Converts weights into integer u32 representation that sum to MAX_INT_WEIGHT.
    Args:
        uids (:obj:`np.int64,`):
            Tensor of uids as destinations for passed weights.
        weights (:obj:`np.float32,`):
            Tensor of weights.
    Returns:
        weight_uids (List[int]):
            Uids as a list.
        weight_vals (List[int]):
            Weights as a list.
    """
    # Checks.
    weights = weights.tolist()
    uids = uids.tolist()
    if min(weights) < 0:
        raise ValueError(
            "Passed weight is negative cannot exist on chain {}".format(weights)
        )
    if min(uids) < 0:
        raise ValueError("Passed uid is negative cannot exist on chain {}".format(uids))
    if len(uids) != len(weights):
        raise ValueError(
            "Passed weights and uids must have the same length, got {} and {}".format(
                len(uids), len(weights)
            )
        )
    if sum(weights) == 0:
        return [], []  # Nothing to set on chain.
    else:
        max_weight = float(max(weights))
        weights = [
            float(value) / max_weight for value in weights
        ]  # max-upscale values (max_weight = 1).

    weight_vals = []
    weight_uids = []
    for i, (weight_i, uid_i) in enumerate(list(zip(weights, uids))):
        uint16_val = round(
            float(weight_i) * int(U16_MAX)
        )  # convert to int representation.

        # Filter zeros
        if uint16_val != 0:  # Filter zeros
            weight_vals.append(uint16_val)
            weight_uids.append(uid_i)

    return weight_uids, weight_vals


def process_weights_for_netuid(
    uids: Union[NDArray[np.int64], "torch.Tensor"],
    weights: Union[NDArray[np.float32], "torch.Tensor"],
    netuid: int,
    subtensor: "bittensor.subtensor",
    metagraph: "bittensor.metagraph" = None,
    exclude_quantile: int = 0,
) -> Union[
    Tuple["torch.Tensor", "torch.FloatTensor"],
    Tuple[NDArray[np.int64], NDArray[np.float32]],
]:
    bittensor.logging.debug("process_weights_for_netuid()")
    bittensor.logging.debug("weights", weights)
    bittensor.logging.debug("netuid", netuid)
    bittensor.logging.debug("subtensor", subtensor)
    bittensor.logging.debug("metagraph", metagraph)

    # Get latest metagraph from chain if metagraph is None.
    if metagraph is None:
        metagraph = subtensor.metagraph(netuid)

    # Cast weights to floats.
    if not use_torch():
        if not isinstance(weights, torch.FloatTensor):
            weights = weights.type(torch.float32)
    else:
        if not isinstance(weights, np.float32):
            weights = weights.astype(np.float32)

    # Network configuration parameters from an subtensor.
    # These parameters determine the range of acceptable weights for each neuron.
    quantile = exclude_quantile / U16_MAX
    min_allowed_weights = subtensor.min_allowed_weights(netuid=netuid)
    max_weight_limit = subtensor.max_weight_limit(netuid=netuid)
    bittensor.logging.debug("quantile", quantile)
    bittensor.logging.debug("min_allowed_weights", min_allowed_weights)
    bittensor.logging.debug("max_weight_limit", max_weight_limit)

    # Find all non zero weights.
    non_zero_weight_idx = (
        torch.argwhere(weights > 0).squeeze(dim=1)
        if use_torch()
        else np.argwhere(weights > 0).squeeze(axis=1)
    )
    non_zero_weight_uids = uids[non_zero_weight_idx]
    non_zero_weights = weights[non_zero_weight_idx]
    nzw_size = non_zero_weights.numel() if use_torch() else non_zero_weights.size
    if nzw_size == 0 or metagraph.n < min_allowed_weights:
        bittensor.logging.warning("No non-zero weights returning all ones.")
        final_weights = (
            torch.ones((metagraph.n)).to(metagraph.n) / metagraph.n
            if use_torch()
            else np.ones((metagraph.n), dtype=np.int64) / metagraph.n
        )
        bittensor.logging.debug("final_weights", final_weights)
        final_weights_count = (
            torch.tensor(list(range(len(final_weights))))
            if use_torch()
            else np.arange(len(final_weights))
        )
        return (
            (final_weights_count, final_weights)
            if use_torch()
            else (final_weights_count, final_weights)
        )

    elif nzw_size < min_allowed_weights:
        bittensor.logging.warning(
            "No non-zero weights less then min allowed weight, returning all ones."
        )
        # ( const ): Should this be np.zeros( ( metagraph.n ) ) to reset everyone to build up weight?
        weights = (
            torch.ones((metagraph.n)).to(metagraph.n) * 1e-5
            if use_torch()
            else np.ones((metagraph.n), dtype=np.int64) * 1e-5
        )  # creating minimum even non-zero weights
        weights[non_zero_weight_idx] += non_zero_weights
        bittensor.logging.debug("final_weights", weights)
        normalized_weights = bittensor.utils.weight_utils.normalize_max_weight(
            x=weights, limit=max_weight_limit
        )
        nw_arange = (
            torch.tensor(list(range(len(normalized_weights))))
            if use_torch()
            else np.arange(len(normalized_weights))
        )
        return nw_arange, normalized_weights

    bittensor.logging.debug("non_zero_weights", non_zero_weights)

    # Compute the exclude quantile and find the weights in the lowest quantile
    max_exclude = max(0, len(non_zero_weights) - min_allowed_weights) / len(
        non_zero_weights
    )
    exclude_quantile = min([quantile, max_exclude])
    lowest_quantile = (
        non_zero_weights.quantile(exclude_quantile)
        if use_torch()
        else np.quantile(non_zero_weights, exclude_quantile)
    )
    bittensor.logging.debug("max_exclude", max_exclude)
    bittensor.logging.debug("exclude_quantile", exclude_quantile)
    bittensor.logging.debug("lowest_quantile", lowest_quantile)

    # Exclude all weights below the allowed quantile.
    non_zero_weight_uids = non_zero_weight_uids[lowest_quantile <= non_zero_weights]
    non_zero_weights = non_zero_weights[lowest_quantile <= non_zero_weights]
    bittensor.logging.debug("non_zero_weight_uids", non_zero_weight_uids)
    bittensor.logging.debug("non_zero_weights", non_zero_weights)

    # Normalize weights and return.
    normalized_weights = bittensor.utils.weight_utils.normalize_max_weight(
        x=non_zero_weights, limit=max_weight_limit
    )
    bittensor.logging.debug("final_weights", normalized_weights)

    return non_zero_weight_uids, normalized_weights


def generate_weight_hash(
    address: str,
    netuid: int,
    uids: List[int],
    values: List[int],
    version_key: int,
    salt: List[int],
) -> str:
    """
    Generate a valid commit hash from the provided weights.

    Args:
        address (str): The account identifier. Wallet ss58_address.
        netuid (int): The network unique identifier.
        uids (List[int]): The list of UIDs.
        salt (List[int]): The salt to add to hash.
        values (List[int]): The list of weight values.
        version_key (int): The version key.

    Returns:
        str: The generated commit hash.
    """
    # Encode data using SCALE codec
    wallet_address = ScaleBytes(Keypair(ss58_address=address).public_key)
    netuid = ScaleBytes(netuid.to_bytes(2, "little"))

    vec_uids = Vec(data=None, sub_type="U16")
    vec_uids.value = [U16(ScaleBytes(uid.to_bytes(2, "little"))) for uid in uids]
    uids = ScaleBytes(vec_uids.encode().data)

    vec_values = Vec(data=None, sub_type="U16")
    vec_values.value = [
        U16(ScaleBytes(value.to_bytes(2, "little"))) for value in values
    ]
    values = ScaleBytes(vec_values.encode().data)

    version_key = ScaleBytes(version_key.to_bytes(8, "little"))

    vec_salt = Vec(data=None, sub_type="U16")
    vec_salt.value = [U16(ScaleBytes(salts.to_bytes(2, "little"))) for salts in salt]
    salt = ScaleBytes(vec_salt.encode().data)

    data = wallet_address + netuid + uids + values + salt + version_key

    # Generate Blake2b hash of the data tuple
    blake2b_hash = hashlib.blake2b(data.data, digest_size=32)

    # Convert the hash to hex string and add "0x" prefix
    commit_hash = "0x" + blake2b_hash.hexdigest()

    return commit_hash<|MERGE_RESOLUTION|>--- conflicted
+++ resolved
@@ -24,18 +24,13 @@
 
 import numpy as np
 from numpy.typing import NDArray
-<<<<<<< HEAD
 from scalecodec import ScaleBytes, U16, Vec
 from substrateinterface import Keypair
 
 import bittensor
 from bittensor.utils.registration import torch, use_torch, legacy_torch_api_compat
-=======
-from typing import Tuple, List, Union
-from bittensor.utils.registration import torch, use_torch, legacy_torch_api_compat
 
 from bittensor.btlogging import logging
->>>>>>> 1c1f57cb
 
 U32_MAX = 4294967295
 U16_MAX = 65535
