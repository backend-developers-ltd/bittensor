import re
import time

import numpy as np

import bittensor
import bittensor.utils.weight_utils as weight_utils
from bittensor.commands import (
    RegisterCommand,
    StakeCommand,
    RegisterSubnetworkCommand,
    CommitWeightCommand,
    RevealWeightCommand,
)
from tests.e2e_tests.utils import setup_wallet


"""
Test the Commit/Reveal weights mechanism. 

Verify that:
* Weights are commited
* weights are hashed with salt 
--- after an epoch ---
* weights are un-hashed with salt
* weights are properly revealed

"""


def test_commit_and_reveal_weights(local_chain):
    # Register root as Alice
<<<<<<< HEAD
    keypair, exec_command, wallet_path = setup_wallet("//Alice")

=======
    keypair, exec_command, wallet_path = setup_wallet("//Alice", True)
>>>>>>> d139338a
    exec_command(RegisterSubnetworkCommand, ["s", "create"])

    # define values
    weights = 0.1
    uid = 0
    salt = "18, 179, 107, 0, 165, 211, 141, 197"

    # Verify subnet 1 created successfully
    assert local_chain.query("SubtensorModule", "NetworksAdded", [1]).serialize()

    # Register a neuron to the subnet
    exec_command(
        RegisterCommand,
        ["s", "register", "--netuid", "1", "--wallet.path", "/tmp/btcli-wallet"],
    )

    # Create a test wallet and set the coldkey, coldkeypub, and hotkey
    wallet = bittensor.wallet(path="/tmp/btcli-wallet")
    wallet.set_coldkey(keypair=keypair, encrypt=False, overwrite=True)
    wallet.set_coldkeypub(keypair=keypair, encrypt=False, overwrite=True)
    wallet.set_hotkey(keypair=keypair, encrypt=False, overwrite=True)

    # Stake to become to top neuron after the first epoch
    exec_command(
        StakeCommand,
        [
            "stake",
            "add",
            "--wallet.path",
            "/tmp/btcli-wallet2",
            "--amount",
            "100000",
        ],
    )

    subtensor = bittensor.subtensor(network="ws://localhost:9945")

    # Enable Commit Reveal
    result = subtensor.set_hyperparameter(
        wallet=wallet,
        netuid=1,
        parameter="commit_reveal_weights_enabled",
        value=True,
        wait_for_inclusion=True,
        wait_for_finalization=True,
        prompt=False,
    )
    assert result, "Failed to enable commit/reveal"

    # Lower the interval
    result = subtensor.set_hyperparameter(
        wallet=wallet,
        netuid=1,
        parameter="commit_reveal_weights_interval",
        value=370,
        wait_for_inclusion=True,
        wait_for_finalization=True,
        prompt=False,
    )
    assert result, "Failed to set commit/reveal interval"

    # Lower the rate lmit
    result = subtensor.set_hyperparameter(
        wallet=wallet,
        netuid=1,
        parameter="weights_rate_limit",
        value=0,
        wait_for_inclusion=True,
        wait_for_finalization=True,
        prompt=False,
    )
    assert result, "Failed to set weights rate limit"

    # Configure the CLI arguments for the CommitWeightCommand
    exec_command(
        CommitWeightCommand,
        [
            "wt",
            "commit",
            "--no_prompt",
            "--netuid",
            "1",
            "--uids",
            str(uid),
            "--weights",
            str(weights),
            "--salt",
            str(salt),
            "--subtensor.network",
            "local",
            "--subtensor.chain_endpoint",
            "ws://localhost:9945",
            "--wallet.path",
            "/tmp/btcli-wallet",
        ],
    )

    weight_commits = subtensor.query_module(
        module="SubtensorModule",
        name="WeightCommits",
        params=[1, wallet.hotkey.ss58_address],
    )

    # Assert that the committed weights are set correctly
    assert weight_commits.value is not None, "Weight commit not found in storage"
    commit_hash, commit_block = weight_commits.value
    assert commit_block > 0, f"Invalid block number: {commit_block}"

    # Query the WeightCommitRevealInterval storage map
    weight_commit_reveal_interval = subtensor.query_module(
        module="SubtensorModule", name="WeightCommitRevealInterval", params=[1]
    )
    interval = weight_commit_reveal_interval.value
    assert interval > 0, "Invalid WeightCommitRevealInterval"

    # Wait until the reveal block range
    current_block = subtensor.get_current_block()
    reveal_block_start = (commit_block - (commit_block % interval)) + interval
    while current_block < reveal_block_start:
        time.sleep(1)  # Wait for 1 second before checking the block number again
        current_block = subtensor.get_current_block()
        if current_block % 10 == 0:
            print(f"Current Block: {current_block}  Revealing at: {reveal_block_start}")

    # Configure the CLI arguments for the RevealWeightCommand
    exec_command(
        RevealWeightCommand,
        [
            "wt",
            "reveal",
            "--no_prompt",
            "--netuid",
            "1",
            "--uids",
            str(uid),
            "--weights",
            str(weights),
            "--salt",
            str(salt),
            "--subtensor.network",
            "local",
            "--subtensor.chain_endpoint",
            "ws://localhost:9945",
            "--wallet.path",
            "/tmp/btcli-wallet",
        ],
    )

    # Query the Weights storage map
    revealed_weights = subtensor.query_module(
        module="SubtensorModule",
        name="Weights",
        params=[1, uid],  # netuid and uid
    )

    # Assert that the revealed weights are set correctly
    assert revealed_weights.value is not None, "Weight reveal not found in storage"

    uid_list = [int(x) for x in re.split(r"[ ,]+", str(uid))]
    uids = np.array(uid_list, dtype=np.int64)
    weight_list = [float(x) for x in re.split(r"[ ,]+", str(weights))]
    weights_array = np.array(weight_list, dtype=np.float32)
    weight_uids, expected_weights = weight_utils.convert_weights_and_uids_for_emit(
        uids, weights_array
    )
    assert (
        expected_weights[0] == revealed_weights.value[0][1]
    ), f"Incorrect revealed weights. Expected: {expected_weights[0]}, Actual: {revealed_weights.value[0][1]}"<|MERGE_RESOLUTION|>--- conflicted
+++ resolved
@@ -30,12 +30,8 @@
 
 def test_commit_and_reveal_weights(local_chain):
     # Register root as Alice
-<<<<<<< HEAD
-    keypair, exec_command, wallet_path = setup_wallet("//Alice")
-
-=======
     keypair, exec_command, wallet_path = setup_wallet("//Alice", True)
->>>>>>> d139338a
+
     exec_command(RegisterSubnetworkCommand, ["s", "create"])
 
     # define values
