--- conflicted
+++ resolved
@@ -15,13 +15,8 @@
 from tests.e2e_tests.utils import (
     setup_wallet,
     template_path,
-<<<<<<< HEAD
-    repo_name,
-    wait_epoch,
-=======
     templates_repo,
     wait_interval,
->>>>>>> 89f6d8e1
 )
 
 logging.basicConfig(level=logging.INFO)
