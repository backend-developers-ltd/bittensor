--- conflicted
+++ resolved
@@ -838,8 +838,6 @@
 
 
 class SetDelegateTakeCommand:
-<<<<<<< HEAD
-=======
     """
     Executes the 'set_delegate_take' command, which sets the commission rate (take percentage)
     for a user's delegate on the Bittensor network. This commission is the fraction of rewards
@@ -868,7 +866,6 @@
     part of the Bittensor CLI and not as a standalone function within user code.
     """
 
->>>>>>> 24b766d7
     @staticmethod
     def run(cli):
         r"""Set your delegate's take percentage."""
@@ -917,11 +914,7 @@
             "set_delegate_take", help="""Set your delegate's take percentage."""
         )
         set_delegate_take_parser.add_argument(
-<<<<<<< HEAD
-            "--delegate.take", dest="take", type=str, required=False
-=======
             "--take", dest="take", type=str, required=False
->>>>>>> 24b766d7
         )
 
         bittensor.wallet.add_args(set_delegate_take_parser)
@@ -937,10 +930,6 @@
             hotkey = Prompt.ask("Enter hotkey name", default=defaults.wallet.hotkey)
             config.wallet.hotkey = str(hotkey)
 
-<<<<<<< HEAD
-        if not config.is_set("delegate.take") and not config.no_prompt:
-=======
         if not config.is_set("take") and not config.no_prompt:
->>>>>>> 24b766d7
             take = Prompt.ask("Enter new delegate take value (0 - 1)")
             config.take = take