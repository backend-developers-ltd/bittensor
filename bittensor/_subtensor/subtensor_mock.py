# The MIT License (MIT)
# Copyright © 2022 Opentensor Foundation

# Permission is hereby granted, free of charge, to any person obtaining a copy of this software and associated
# documentation files (the “Software”), to deal in the Software without restriction, including without limitation
# the rights to use, copy, modify, merge, publish, distribute, sublicense, and/or sell copies of the Software,
# and to permit persons to whom the Software is furnished to do so, subject to the following conditions:

# The above copyright notice and this permission notice shall be included in all copies or substantial portions of
# the Software.

# THE SOFTWARE IS PROVIDED “AS IS”, WITHOUT WARRANTY OF ANY KIND, EXPRESS OR IMPLIED, INCLUDING BUT NOT LIMITED TO
# THE WARRANTIES OF MERCHANTABILITY, FITNESS FOR A PARTICULAR PURPOSE AND NONINFRINGEMENT. IN NO EVENT SHALL
# THE AUTHORS OR COPYRIGHT HOLDERS BE LIABLE FOR ANY CLAIM, DAMAGES OR OTHER LIABILITY, WHETHER IN AN ACTION
# OF CONTRACT, TORT OR OTHERWISE, ARISING FROM, OUT OF OR IN CONNECTION WITH THE SOFTWARE OR THE USE OR OTHER
# DEALINGS IN THE SOFTWARE.

from substrateinterface import SubstrateInterface, Keypair
from scalecodec import GenericCall
import psutil
import subprocess
from sys import platform
import bittensor
import time
import os
from typing import Optional, Tuple, Dict, Union
import requests

from . import subtensor_impl

__type_registery__ = {
    "runtime_id": 2,
    "types": {
        "Balance": "u64",
        "NeuronMetadataOf": {
            "type": "struct",
            "type_mapping": [
                ["version", "u32"],
                ["ip", "u128"],
                ["port", "u16"],
                ["ip_type", "u8"],
                ["uid", "u32"],
                ["modality", "u8"],
                ["hotkey", "AccountId"],
                ["coldkey", "AccountId"],
                ["active", "bool"],
                ["last_update", "u64"],
                ["validator_permit", "bool"],
                ["stake", "u64"],
                ["rank", "u16"],
                ["trust", "u16"],
                ["consensus", "u16"],
                ["validator_trust", "u16"],
                ["incentive", "u16"],
                ["dividends", "u16"],
                ["emission", "u64"],
                ["bonds", "Vec<(u16, u16)>"],
                ["weights", "Vec<(u16, u16)>"]
            ]
        }
    }
}

GLOBAL_SUBTENSOR_MOCK_PROCESS_NAME = "node-subtensor"

class mock_subtensor():
    r""" Returns a subtensor connection interface to a mocked subtensor process running in the background.
        Optionall creates the background process if it does not exist.
    """

    @classmethod
    def mock(cls):

        if not cls.global_mock_process_is_running():
            # Remove any old chain db
            if os.path.exists(f'{bittensor.__mock_chain_db__}_{os.getpid()}'):
                # Name mock chain db using pid to avoid conflicts while multiple processes are running.
                os.system(f'rm -rf {bittensor.__mock_chain_db__}_{os.getpid()}')
            _owned_mock_subtensor_process = cls.create_global_mock_process(os.getpid())
        else:
            _owned_mock_subtensor_process = None
            print ('Mock subtensor already running.')

        endpoint = bittensor.__mock_entrypoint__
        port = int(endpoint.split(':')[1])
        substrate = SubstrateInterface(
            ss58_format = bittensor.__ss58_format__,
            type_registry_preset='substrate-node-template',
            type_registry = __type_registery__,
            url = "ws://{}".format('localhost:{}'.format(port)),
            use_remote_preset=True
        )
        subtensor = Mock_Subtensor(
            substrate = substrate,
            network = 'mock',
            chain_endpoint = 'localhost:{}'.format(port),

            # Is mocked, optionally has owned process for ref counting.
            _is_mocked = True,
            _owned_mock_subtensor_process = _owned_mock_subtensor_process
        )
        return subtensor

    @classmethod
    def global_mock_process_is_running(cls) -> bool:
        r""" Check if the global mocked subtensor process is running under a process with the same name as this one.
        """
        this_process = psutil.Process(os.getpid())
        for p in psutil.process_iter():
            if p.name() == GLOBAL_SUBTENSOR_MOCK_PROCESS_NAME and p.status() != psutil.STATUS_ZOMBIE and p.status() != psutil.STATUS_DEAD:
                if p.parent().name == this_process.name:
                    print(f"Found process with name {p.name()}, parent {p.parent().pid} status {p.status()} and pid {p.pid}")
                    return True
        return False

    @classmethod
    def kill_global_mock_process(self):
        r""" Kills the global mocked subtensor process even if not owned.
        """
        for p in psutil.process_iter():
            if p.name() == GLOBAL_SUBTENSOR_MOCK_PROCESS_NAME and p.parent().pid == os.getpid() :
                p.terminate()
                p.kill()
        time.sleep(2) # Buffer to ensure the processes actually die

    @classmethod
    def create_global_mock_process(self, pid: int) -> 'subprocess.Popen[bytes]':
        r""" Creates a global mocked subtensor process running in the backgroun with name GLOBAL_SUBTENSOR_MOCK_PROCESS_NAME.
        """
        try:
            operating_system = "OSX" if platform == "darwin" else "Linux"
            path_root = "./tests/mock_subtensor"
            path = "{}/bin/{}/{}".format(path_root, operating_system, GLOBAL_SUBTENSOR_MOCK_PROCESS_NAME)
            path_to_spec = "{}/specs/local_raw.json".format(path_root)
<<<<<<< HEAD

            ws_port = int(bittensor.__mock_entrypoint__.split(':')[1])
            print(f'MockSub ws_port: {ws_port}')

=======
            
            ws_port = int(bittensor.__mock_entrypoint__.split(':')[1])
            print(f'MockSub ws_port: {ws_port}')
            
>>>>>>> 868764c1
            command_args = [ path ] + f'--chain {path_to_spec} --base-path {bittensor.__mock_chain_db__}_{pid} --execution native --ws-max-connections 1000 --no-mdns --rpc-cors all'.split(' ') + \
                f'--port {int(bittensor.get_random_unused_port())} --rpc-port {int(bittensor.get_random_unused_port())} --ws-port {ws_port}'.split(' ') + \
                '--validator --alice'.split(' ')

            print ('Starting subtensor process with command: {}'.format(command_args))

            _mock_subtensor_process = subprocess.Popen(
                command_args,
                close_fds=True, shell=False, stdout=subprocess.PIPE, stderr=subprocess.PIPE )

            # Wait for the process to start. Check for errors.
            try:
                # Timeout is okay.
                error_code = _mock_subtensor_process.wait(timeout=12)
            except subprocess.TimeoutExpired:
                error_code = None

            if error_code is not None:
                # Get the error message.
                error_message = _mock_subtensor_process.stderr.read().decode('utf-8')
                raise RuntimeError( 'Failed to start mocked subtensor process: {}'.format(error_code), error_message )

            print ('Starting subtensor process with pid {} and name {}'.format(_mock_subtensor_process.pid, GLOBAL_SUBTENSOR_MOCK_PROCESS_NAME))

            errored: bool = True
            while errored:
                errored = False
                try:
                    _ = requests.get('http://localhost:{}'.format(ws_port))
                except requests.exceptions.ConnectionError as e:
                    errored = True
                    time.sleep(0.5) # Wait for the process to start.

            return _mock_subtensor_process
        except Exception as e:
            raise RuntimeError( 'Failed to start mocked subtensor process: {}'.format(e) )


class Mock_Subtensor(subtensor_impl.Subtensor):
    """
    Handles interactions with the subtensor chain.
    """
    sudo_keypair: Keypair = Keypair.create_from_uri('//Alice') # Alice is the sudo keypair for the mock chain.

    def __init__(
        self,
        _is_mocked: bool,
        _owned_mock_subtensor_process: object,
        **kwargs,
    ):
        r""" Initializes a subtensor chain interface.
            Args:
                _owned_mock_subtensor_process (Used for testing):
                    a subprocess where a mock chain is running.
        """
        super().__init__(**kwargs)
        # Exclusively used to mock a connection to our chain.
        self._owned_mock_subtensor_process = _owned_mock_subtensor_process
        self._is_mocked = _is_mocked

        print("---- MOCKED SUBTENSOR INITIALIZED ----")

    def __str__(self) -> str:
        if self._is_mocked == True and self._owned_mock_subtensor_process != None:
            # Mocked and owns background process.
            return "MockSubtensor({}, PID:{})".format( self.chain_endpoint, self._owned_mock_subtensor_process.pid)
        else:
            # Mocked but does not own process.
            return "MockSubtensor({})".format( self.chain_endpoint)

    def __del__(self):
        self.optionally_kill_owned_mock_instance()

    def __exit__(self):
        pass

    def optionally_kill_owned_mock_instance(self):
        r""" If this subtensor instance owns the mock process, it kills the process.
        """
        if self._owned_mock_subtensor_process != None:
            try:
                self._owned_mock_subtensor_process.terminate()
                self._owned_mock_subtensor_process.kill()
                os.system("kill %i" % self._owned_mock_subtensor_process.pid)
                time.sleep(2) # Buffer to ensure the processes actually die
            except Exception as e:
                print(f"failed to kill owned mock instance: {e}")
                # Occasionally
                pass

    def wrap_sudo(self, call: GenericCall) -> GenericCall:
        r""" Wraps a call in a sudo call.
        """
        return self.substrate.compose_call(
            call_module='Sudo',
            call_function='sudo',
            call_params = {
                'call': call.value
            }
        )

    def sudo_force_set_balance(self, ss58_address: str, balance: Union['bittensor.Balance', int, float], ) -> Tuple[bool, Optional[str]]:
        r""" Sets the balance of an account using the sudo key.
        """
        if isinstance(balance, bittensor.Balance):
            balance = balance.rao
        elif isinstance(balance, float):
            balance = int(balance * bittensor.utils.RAOPERTAO)
        elif isinstance(balance, int):
            pass
        else:
            raise ValueError('Invalid type for balance: {}'.format(type(balance)))

        with self.substrate as substrate:
            call = substrate.compose_call(
                    call_module='Balances',
                    call_function='set_balance',
                    call_params = {
                        'who': ss58_address,
                        'new_free': balance,
                        'new_reserved': 0
                    }
                )

            wrapped_call = self.wrap_sudo(call)

            extrinsic = substrate.create_signed_extrinsic( call = wrapped_call, keypair = self.sudo_keypair )
            response = substrate.submit_extrinsic( extrinsic, wait_for_inclusion = True, wait_for_finalization = True )

            response.process_events()
            if response.is_success:
                return True, None
            else:
                return False, response.error_message
<<<<<<< HEAD

=======
            
>>>>>>> 868764c1
    def sudo_set_tx_rate_limit(self, netuid: int, tx_rate_limit: int, wait_for_inclusion: bool = True, wait_for_finalization: bool = True ) -> Tuple[bool, Optional[str]]:
        r""" Sets the tx rate limit of the subnet in the mock chain using the sudo key.
        """
        with self.substrate as substrate:
            call = substrate.compose_call(
                    call_module='SubtensorModule',
                    call_function='sudo_set_tx_rate_limit',
                    call_params = {
                        'netuid': netuid,
                        'tx_rate_limit': tx_rate_limit
                    }
                )

            wrapped_call = self.wrap_sudo(call)

            extrinsic = substrate.create_signed_extrinsic( call = wrapped_call, keypair = self.sudo_keypair )
            response = substrate.submit_extrinsic( extrinsic, wait_for_inclusion = wait_for_inclusion, wait_for_finalization = wait_for_finalization )

            if not wait_for_finalization:
                return True, None
<<<<<<< HEAD

=======
            
>>>>>>> 868764c1
            response.process_events()
            if response.is_success:
                return True, None
            else:
                return False, response.error_message
<<<<<<< HEAD

=======
        
>>>>>>> 868764c1
    def sudo_set_difficulty(self, netuid: int, difficulty: int, wait_for_inclusion: bool = True, wait_for_finalization: bool = True ) -> Tuple[bool, Optional[str]]:
        r""" Sets the difficulty of the mock chain using the sudo key.
        """
        with self.substrate as substrate:
            call = substrate.compose_call(
                    call_module='SubtensorModule',
                    call_function='sudo_set_difficulty',
                    call_params = {
                        'netuid': netuid,
                        'difficulty': difficulty
                    }
                )

            wrapped_call = self.wrap_sudo(call)

            extrinsic = substrate.create_signed_extrinsic( call = wrapped_call, keypair = self.sudo_keypair )
            response = substrate.submit_extrinsic( extrinsic, wait_for_inclusion = wait_for_inclusion, wait_for_finalization = wait_for_finalization )

            if not wait_for_finalization:
                return True, None
<<<<<<< HEAD
=======
            
            response.process_events()
            if response.is_success:
                return True, None
            else:
                return False, response.error_message
            
    def sudo_set_max_difficulty(self, netuid: int, max_difficulty: int, wait_for_inclusion: bool = True, wait_for_finalization: bool = True ) -> Tuple[bool, Optional[str]]:
        r""" Sets the max difficulty of the mock chain using the sudo key.
        """
        with self.substrate as substrate:
            call = substrate.compose_call(
                    call_module='SubtensorModule',
                    call_function='sudo_set_max_difficulty',
                    call_params = {
                        'netuid': netuid,
                        'max_difficulty': max_difficulty
                    }
                )

            wrapped_call = self.wrap_sudo(call)

            extrinsic = substrate.create_signed_extrinsic( call = wrapped_call, keypair = self.sudo_keypair )
            response = substrate.submit_extrinsic( extrinsic, wait_for_inclusion = wait_for_inclusion, wait_for_finalization = wait_for_finalization )

            if not wait_for_finalization:
                return True, None
            
            response.process_events()
            if response.is_success:
                return True, None
            else:
                return False, response.error_message

    def sudo_set_min_difficulty(self, netuid: int, min_difficulty: int, wait_for_inclusion: bool = True, wait_for_finalization: bool = True ) -> Tuple[bool, Optional[str]]:
        r""" Sets the min difficulty of the mock chain using the sudo key.
        """
        with self.substrate as substrate:
            call = substrate.compose_call(
                    call_module='SubtensorModule',
                    call_function='sudo_set_min_difficulty',
                    call_params = {
                        'netuid': netuid,
                        'min_difficulty': min_difficulty
                    }
                )

            wrapped_call = self.wrap_sudo(call)

            extrinsic = substrate.create_signed_extrinsic( call = wrapped_call, keypair = self.sudo_keypair )
            response = substrate.submit_extrinsic( extrinsic, wait_for_inclusion = wait_for_inclusion, wait_for_finalization = wait_for_finalization )
>>>>>>> 868764c1

            if not wait_for_finalization:
                return True, None
            
            response.process_events()
            if response.is_success:
                return True, None
            else:
                return False, response.error_message

<<<<<<< HEAD
    def sudo_set_max_difficulty(self, netuid: int, max_difficulty: int, wait_for_inclusion: bool = True, wait_for_finalization: bool = True ) -> Tuple[bool, Optional[str]]:
        r""" Sets the max difficulty of the mock chain using the sudo key.
        """
        with self.substrate as substrate:
            call = substrate.compose_call(
                    call_module='SubtensorModule',
                    call_function='sudo_set_max_difficulty',
                    call_params = {
                        'netuid': netuid,
                        'max_difficulty': max_difficulty
                    }
                )

            wrapped_call = self.wrap_sudo(call)

            extrinsic = substrate.create_signed_extrinsic( call = wrapped_call, keypair = self.sudo_keypair )
            response = substrate.submit_extrinsic( extrinsic, wait_for_inclusion = wait_for_inclusion, wait_for_finalization = wait_for_finalization )

            if not wait_for_finalization:
                return True, None

            response.process_events()
            if response.is_success:
                return True, None
            else:
                return False, response.error_message

    def sudo_set_min_difficulty(self, netuid: int, min_difficulty: int, wait_for_inclusion: bool = True, wait_for_finalization: bool = True ) -> Tuple[bool, Optional[str]]:
        r""" Sets the min difficulty of the mock chain using the sudo key.
        """
        with self.substrate as substrate:
            call = substrate.compose_call(
                    call_module='SubtensorModule',
                    call_function='sudo_set_min_difficulty',
                    call_params = {
                        'netuid': netuid,
                        'min_difficulty': min_difficulty
                    }
                )

            wrapped_call = self.wrap_sudo(call)

            extrinsic = substrate.create_signed_extrinsic( call = wrapped_call, keypair = self.sudo_keypair )
            response = substrate.submit_extrinsic( extrinsic, wait_for_inclusion = wait_for_inclusion, wait_for_finalization = wait_for_finalization )

            if not wait_for_finalization:
                return True, None

            response.process_events()
            if response.is_success:
                return True, None
            else:
                return False, response.error_message

=======
>>>>>>> 868764c1
    def sudo_add_network(self, netuid: int, tempo: int = 0, modality: int = 0, wait_for_inclusion: bool = True, wait_for_finalization: bool = True ) -> Tuple[bool, Optional[str]]:
        r""" Adds a network to the mock chain using the sudo key.
        """
        with self.substrate as substrate:
            call = substrate.compose_call(
                    call_module='SubtensorModule',
                    call_function='sudo_add_network',
                    call_params = {
                        'netuid': netuid,
                        'tempo': tempo,
                        'modality': modality
                    }
                )

            wrapped_call = self.wrap_sudo(call)

            extrinsic = substrate.create_signed_extrinsic( call = wrapped_call, keypair = self.sudo_keypair )
            response = substrate.submit_extrinsic( extrinsic, wait_for_inclusion = wait_for_inclusion, wait_for_finalization = wait_for_finalization )
<<<<<<< HEAD

            if not wait_for_finalization:
                return True, None
=======
>>>>>>> 868764c1

            if not wait_for_finalization:
                return True, None
            
            response.process_events()
            if response.is_success:
                return True, None
            else:
                return False, response.error_message
<<<<<<< HEAD

=======
            
>>>>>>> 868764c1
    def sudo_register(self, netuid: int, hotkey: str, coldkey: str, stake: int = 0, balance: int = 0, wait_for_inclusion: bool = True, wait_for_finalization: bool = True ) -> Tuple[bool, Optional[str]]:
        r""" Registers a neuron to the subnet using sudo.
        """
        with self.substrate as substrate:
            call = substrate.compose_call(
                    call_module='SubtensorModule',
                    call_function='sudo_register',
                    call_params = {
                        'netuid': netuid,
                        'hotkey': hotkey,
                        'coldkey': coldkey,
                        'stake': stake,
                        'balance': balance
                    }
                )

            wrapped_call = self.wrap_sudo(call)

            extrinsic = substrate.create_signed_extrinsic( call = wrapped_call, keypair = self.sudo_keypair )
            response = substrate.submit_extrinsic( extrinsic, wait_for_inclusion = wait_for_inclusion, wait_for_finalization = wait_for_finalization )
<<<<<<< HEAD

            if not wait_for_finalization:
                return True, None
=======
>>>>>>> 868764c1

            if not wait_for_finalization:
                return True, None
            
            response.process_events()
            if response.is_success:
                return True, None
            else:
                return False, response.error_message<|MERGE_RESOLUTION|>--- conflicted
+++ resolved
@@ -132,17 +132,10 @@
             path_root = "./tests/mock_subtensor"
             path = "{}/bin/{}/{}".format(path_root, operating_system, GLOBAL_SUBTENSOR_MOCK_PROCESS_NAME)
             path_to_spec = "{}/specs/local_raw.json".format(path_root)
-<<<<<<< HEAD
 
             ws_port = int(bittensor.__mock_entrypoint__.split(':')[1])
             print(f'MockSub ws_port: {ws_port}')
 
-=======
-            
-            ws_port = int(bittensor.__mock_entrypoint__.split(':')[1])
-            print(f'MockSub ws_port: {ws_port}')
-            
->>>>>>> 868764c1
             command_args = [ path ] + f'--chain {path_to_spec} --base-path {bittensor.__mock_chain_db__}_{pid} --execution native --ws-max-connections 1000 --no-mdns --rpc-cors all'.split(' ') + \
                 f'--port {int(bittensor.get_random_unused_port())} --rpc-port {int(bittensor.get_random_unused_port())} --ws-port {ws_port}'.split(' ') + \
                 '--validator --alice'.split(' ')
@@ -277,11 +270,6 @@
                 return True, None
             else:
                 return False, response.error_message
-<<<<<<< HEAD
-
-=======
-            
->>>>>>> 868764c1
     def sudo_set_tx_rate_limit(self, netuid: int, tx_rate_limit: int, wait_for_inclusion: bool = True, wait_for_finalization: bool = True ) -> Tuple[bool, Optional[str]]:
         r""" Sets the tx rate limit of the subnet in the mock chain using the sudo key.
         """
@@ -302,21 +290,11 @@
 
             if not wait_for_finalization:
                 return True, None
-<<<<<<< HEAD
-
-=======
-            
->>>>>>> 868764c1
-            response.process_events()
-            if response.is_success:
-                return True, None
-            else:
-                return False, response.error_message
-<<<<<<< HEAD
-
-=======
-        
->>>>>>> 868764c1
+            response.process_events()
+            if response.is_success:
+                return True, None
+            else:
+                return False, response.error_message
     def sudo_set_difficulty(self, netuid: int, difficulty: int, wait_for_inclusion: bool = True, wait_for_finalization: bool = True ) -> Tuple[bool, Optional[str]]:
         r""" Sets the difficulty of the mock chain using the sudo key.
         """
@@ -337,15 +315,16 @@
 
             if not wait_for_finalization:
                 return True, None
-<<<<<<< HEAD
-=======
+
+            if not wait_for_finalization:
+                return True, None
             
             response.process_events()
             if response.is_success:
                 return True, None
             else:
                 return False, response.error_message
-            
+
     def sudo_set_max_difficulty(self, netuid: int, max_difficulty: int, wait_for_inclusion: bool = True, wait_for_finalization: bool = True ) -> Tuple[bool, Optional[str]]:
         r""" Sets the max difficulty of the mock chain using the sudo key.
         """
@@ -366,7 +345,7 @@
 
             if not wait_for_finalization:
                 return True, None
-            
+
             response.process_events()
             if response.is_success:
                 return True, None
@@ -390,74 +369,16 @@
 
             extrinsic = substrate.create_signed_extrinsic( call = wrapped_call, keypair = self.sudo_keypair )
             response = substrate.submit_extrinsic( extrinsic, wait_for_inclusion = wait_for_inclusion, wait_for_finalization = wait_for_finalization )
->>>>>>> 868764c1
-
-            if not wait_for_finalization:
-                return True, None
-            
-            response.process_events()
-            if response.is_success:
-                return True, None
-            else:
-                return False, response.error_message
-
-<<<<<<< HEAD
-    def sudo_set_max_difficulty(self, netuid: int, max_difficulty: int, wait_for_inclusion: bool = True, wait_for_finalization: bool = True ) -> Tuple[bool, Optional[str]]:
-        r""" Sets the max difficulty of the mock chain using the sudo key.
-        """
-        with self.substrate as substrate:
-            call = substrate.compose_call(
-                    call_module='SubtensorModule',
-                    call_function='sudo_set_max_difficulty',
-                    call_params = {
-                        'netuid': netuid,
-                        'max_difficulty': max_difficulty
-                    }
-                )
-
-            wrapped_call = self.wrap_sudo(call)
-
-            extrinsic = substrate.create_signed_extrinsic( call = wrapped_call, keypair = self.sudo_keypair )
-            response = substrate.submit_extrinsic( extrinsic, wait_for_inclusion = wait_for_inclusion, wait_for_finalization = wait_for_finalization )
-
-            if not wait_for_finalization:
-                return True, None
-
-            response.process_events()
-            if response.is_success:
-                return True, None
-            else:
-                return False, response.error_message
-
-    def sudo_set_min_difficulty(self, netuid: int, min_difficulty: int, wait_for_inclusion: bool = True, wait_for_finalization: bool = True ) -> Tuple[bool, Optional[str]]:
-        r""" Sets the min difficulty of the mock chain using the sudo key.
-        """
-        with self.substrate as substrate:
-            call = substrate.compose_call(
-                    call_module='SubtensorModule',
-                    call_function='sudo_set_min_difficulty',
-                    call_params = {
-                        'netuid': netuid,
-                        'min_difficulty': min_difficulty
-                    }
-                )
-
-            wrapped_call = self.wrap_sudo(call)
-
-            extrinsic = substrate.create_signed_extrinsic( call = wrapped_call, keypair = self.sudo_keypair )
-            response = substrate.submit_extrinsic( extrinsic, wait_for_inclusion = wait_for_inclusion, wait_for_finalization = wait_for_finalization )
-
-            if not wait_for_finalization:
-                return True, None
-
-            response.process_events()
-            if response.is_success:
-                return True, None
-            else:
-                return False, response.error_message
-
-=======
->>>>>>> 868764c1
+
+            if not wait_for_finalization:
+                return True, None
+
+            response.process_events()
+            if response.is_success:
+                return True, None
+            else:
+                return False, response.error_message
+
     def sudo_add_network(self, netuid: int, tempo: int = 0, modality: int = 0, wait_for_inclusion: bool = True, wait_for_finalization: bool = True ) -> Tuple[bool, Optional[str]]:
         r""" Adds a network to the mock chain using the sudo key.
         """
@@ -476,12 +397,9 @@
 
             extrinsic = substrate.create_signed_extrinsic( call = wrapped_call, keypair = self.sudo_keypair )
             response = substrate.submit_extrinsic( extrinsic, wait_for_inclusion = wait_for_inclusion, wait_for_finalization = wait_for_finalization )
-<<<<<<< HEAD
-
-            if not wait_for_finalization:
-                return True, None
-=======
->>>>>>> 868764c1
+
+            if not wait_for_finalization:
+                return True, None
 
             if not wait_for_finalization:
                 return True, None
@@ -491,11 +409,6 @@
                 return True, None
             else:
                 return False, response.error_message
-<<<<<<< HEAD
-
-=======
-            
->>>>>>> 868764c1
     def sudo_register(self, netuid: int, hotkey: str, coldkey: str, stake: int = 0, balance: int = 0, wait_for_inclusion: bool = True, wait_for_finalization: bool = True ) -> Tuple[bool, Optional[str]]:
         r""" Registers a neuron to the subnet using sudo.
         """
@@ -516,12 +429,9 @@
 
             extrinsic = substrate.create_signed_extrinsic( call = wrapped_call, keypair = self.sudo_keypair )
             response = substrate.submit_extrinsic( extrinsic, wait_for_inclusion = wait_for_inclusion, wait_for_finalization = wait_for_finalization )
-<<<<<<< HEAD
-
-            if not wait_for_finalization:
-                return True, None
-=======
->>>>>>> 868764c1
+
+            if not wait_for_finalization:
+                return True, None
 
             if not wait_for_finalization:
                 return True, None
