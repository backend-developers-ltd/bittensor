--- conflicted
+++ resolved
@@ -16,23 +16,14 @@
         self.wallet.set_hotkey(Keypair.create_from_mnemonic(Keypair.generate_mnemonic()), encrypt=False, overwrite=True)
         self.mock_neuron = self.subtensor._neuron_dict_to_namespace(
             dict({
-<<<<<<< HEAD
-                "version":0,
-=======
                 "version":1,
->>>>>>> 089ede3a
                 "ip":0,
                 "port":0,
                 "ip_type":0,
                 "uid":1,
                 "modality":0,
-<<<<<<< HEAD
-                "hotkey":'5C4hrfjw9DjXZTzV3MwzrrAr9P1MJhSrvWGWqi1eSuyUpnhM',
-                "coldkey":'5C4hrfjw9DjXZTzV3MwzrrAr9P1MJhSrvWGWqi1eSuyUpnhM',
-=======
                 "hotkey":'some_hotkey',
                 "coldkey":'some_coldkey',
->>>>>>> 089ede3a
                 "active":0,
                 "last_update":0,
                 "priority":0,
@@ -48,10 +39,7 @@
                 "is_null":False
             })
         )
-<<<<<<< HEAD
-=======
         self.neurons = self.subtensor.neurons()
->>>>>>> 089ede3a
         self.balance = Balance.from_tao(1000)
         assert True
 
@@ -82,19 +70,6 @@
 
 
     def test_neurons( self ):
-<<<<<<< HEAD
-        neurons = self.subtensor.neurons()
-        assert len(neurons) > 0
-        assert type(neurons[0].ip) == int
-        assert type(neurons[0].port) == int
-        assert type(neurons[0].ip_type) == int
-        assert type(neurons[0].uid) == int
-        assert type(neurons[0].modality) == int
-        assert type(neurons[0].hotkey) == str
-        assert type(neurons[0].coldkey) == str
-
-        neuron = self.subtensor.neuron_for_uid( 0, neurons[0].hotkey )
-=======
         assert len(self.neurons) > 0
         assert type(self.neurons[0].ip) == int
         assert type(self.neurons[0].port) == int
@@ -105,7 +80,6 @@
         assert type(self.neurons[0].coldkey) == str
 
         neuron = self.subtensor.neuron_for_uid( 1 )
->>>>>>> 089ede3a
         assert type(neuron.ip) == int
         assert type(neuron.port) == int
         assert type(neuron.ip_type) == int
@@ -235,12 +209,7 @@
             def process_events(self):
                 return True
 
-<<<<<<< HEAD
-        neurons = self.subtensor.neurons()
-        neuron = neurons[ 0 ]
-=======
-        neuron = self.neurons[ 1 ]
->>>>>>> 089ede3a
+        neuron = self.neurons[ 1 ]
         self.subtensor.substrate.submit_extrinsic = MagicMock(return_value = success()) 
         self.subtensor.register = MagicMock(return_value = True) 
         self.subtensor.neuron_for_pubkey = MagicMock(return_value = self.mock_neuron) 
@@ -258,12 +227,7 @@
             def process_events(self):
                 return True
 
-<<<<<<< HEAD
-        neurons = self.subtensor.neurons()
-        neuron = neurons[ 0 ]
-=======
-        neuron = self.neurons[ 1 ]
->>>>>>> 089ede3a
+        neuron = self.neurons[ 1 ]
         self.subtensor.substrate.submit_extrinsic = MagicMock(return_value = success()) 
         self.subtensor.register = MagicMock(return_value = True) 
         self.subtensor.neuron_for_pubkey = MagicMock(return_value = self.mock_neuron) 
@@ -284,12 +248,7 @@
             def process_events(self):
                 return True
 
-<<<<<<< HEAD
-        neurons = self.subtensor.neurons()
-        neuron = neurons[ 0 ]
-=======
-        neuron = self.neurons[ 1 ]
->>>>>>> 089ede3a
+        neuron = self.neurons[ 1 ]
         self.subtensor.substrate.submit_extrinsic = MagicMock(return_value = failed()) 
 
         fail= self.subtensor.transfer(self.wallet,
@@ -306,12 +265,7 @@
                 self.is_success = True
             def process_events(self):
                 return True
-<<<<<<< HEAD
-        neurons = self.subtensor.neurons()
-        neuron = neurons[ 0 ]
-=======
-        neuron = self.neurons[ 1 ]
->>>>>>> 089ede3a
+        neuron = self.neurons[ 1 ]
         self.subtensor.substrate.submit_extrinsic = MagicMock(return_value = success()) 
         success= self.subtensor.set_weights(wallet=self.wallet,
                             uids=[neuron.uid],
@@ -326,12 +280,7 @@
                 self.is_success = True
             def process_events(self):
                 return True
-<<<<<<< HEAD
-        neurons = self.subtensor.neurons()
-        neuron = neurons[ 0 ]
-=======
-        neuron = self.neurons[ 1 ]
->>>>>>> 089ede3a
+        neuron = self.neurons[ 1 ]
         self.subtensor.substrate.submit_extrinsic = MagicMock(return_value = success()) 
         success= self.subtensor.set_weights(wallet=self.wallet,
                             uids=[neuron.uid],
@@ -347,12 +296,7 @@
                 self.error_message = 'Mock'
             def process_events(self):
                 return True
-<<<<<<< HEAD
-        neurons = self.subtensor.neurons()
-        neuron = neurons[ 0 ]
-=======
-        neuron = self.neurons[ 1 ]
->>>>>>> 089ede3a
+        neuron = self.neurons[ 1 ]
         chain_weights = [0]
         self.subtensor.substrate.submit_extrinsic = MagicMock(return_value = failed()) 
 
@@ -370,12 +314,7 @@
                 self.is_success = True
             def process_events(self):
                 return True
-<<<<<<< HEAD
-        neurons = self.subtensor.neurons()
-        neuron = neurons[ 0 ]
-=======
-        neuron = self.neurons[ 1 ]
->>>>>>> 089ede3a
+        neuron = self.neurons[ 1 ]
         self.subtensor.substrate.submit_extrinsic = MagicMock(return_value = success()) 
         success= self.subtensor.timeout_set_weights(wallet=self.wallet,
                             uids=[neuron.uid],
@@ -385,44 +324,23 @@
         assert success == True
 
     def test_get_balance( self ):
-<<<<<<< HEAD
-
-        neurons = self.subtensor.neurons()
-        neuron = neurons[ 0 ]
-=======
-        neuron = self.neurons[ 1 ]
->>>>>>> 089ede3a
+        neuron = self.neurons[ 1 ]
         balance= self.subtensor.get_balance(address=neuron.hotkey)
         assert type(balance) == bittensor.utils.balance.Balance
 
     def test_get_balances( self ):
-<<<<<<< HEAD
-        subtensor = bittensor.subtensor(network = 'akatsuki')
-        balance= subtensor.get_balances()
-=======
         balance= self.subtensor.get_balances()
->>>>>>> 089ede3a
         assert type(balance) == dict
         for i in balance:
             assert type(balance[i]) == bittensor.utils.balance.Balance
 
     def test_get_uid_for_hotkey( self ):
-<<<<<<< HEAD
-        neurons = self.subtensor.neurons()
-        neuron = neurons[ 0 ]
-=======
-        neuron = self.neurons[ 1 ]
->>>>>>> 089ede3a
+        neuron = self.neurons[ 1 ]
         uid= self.subtensor.get_uid_for_hotkey(neuron.hotkey)
         assert type(uid) == int
 
     def test_hotkey_register( self ):
-<<<<<<< HEAD
-        neurons = self.subtensor.neurons()
-        neuron = neurons[ 0 ]
-=======
-        neuron = self.neurons[ 1 ]
->>>>>>> 089ede3a
+        neuron = self.neurons[ 1 ]
         register= self.subtensor.is_hotkey_registered(neuron.hotkey)
         assert register == True
 
