import binascii
import hashlib
import math
import multiprocessing
import os
import random
import subprocess
import sys
import time
import unittest
from sys import platform
from types import SimpleNamespace
from typing import Dict, Union
from unittest.mock import MagicMock, patch

import pytest
from _pytest.fixtures import fixture

from ddt import data, ddt, unpack

import torch
from loguru import logger
from substrateinterface.base import Keypair

import bittensor
from bittensor.utils.registration import _CUDASolver, _SolverBase


@fixture(scope="function")
def setup_chain():

    operating_system = "OSX" if platform == "darwin" else "Linux"
    path = "./bin/chain/{}/node-subtensor".format(operating_system)
    logger.info(path)
    if not path:
        logger.error("make sure the NODE_SUBTENSOR_BIN env var is set and points to the node-subtensor binary")
        sys.exit()

    # Select a port
    port = select_port()

    # Delete existing wallets
    #subprocess.Popen(["rm", '-r', '~/.bittensor/wallets/*testwallet'], close_fds=True, shell=False)

    # Purge chain first
    subprocess.Popen([path, 'purge-chain', '--dev', '-y'], close_fds=True, shell=False)
    proc = subprocess.Popen([path, '--dev', '--port', str(port+1), '--ws-port', str(port), '--rpc-port', str(port + 2), '--tmp'], close_fds=True, shell=False)

    # Wait 4 seconds for the node to come up
    time.sleep(4)

    yield port

    # Wait 4 seconds for the node to come up
    time.sleep(4)

    # Kill process
    os.system("kill %i" % proc.pid)

@pytest.fixture(scope="session", autouse=True)
def initialize_tests():
    # Kill any running process before running tests
    os.system("pkill node-subtensor")

def select_port():
    port = random.randrange(1000, 65536, 5)
    return port

def generate_wallet(coldkey : 'Keypair' = None, hotkey: 'Keypair' = None):
    wallet = bittensor.wallet(_mock=True)

    if not coldkey:
        coldkey = Keypair.create_from_mnemonic(Keypair.generate_mnemonic())
    if not hotkey:
        hotkey = Keypair.create_from_mnemonic(Keypair.generate_mnemonic())

    wallet.set_coldkey(coldkey, encrypt=False, overwrite=True)
    wallet.set_coldkeypub(coldkey, encrypt=False, overwrite=True)
    wallet.set_hotkey(hotkey, encrypt=False, overwrite=True)

    return wallet

def setup_subtensor( port:int ):
    chain_endpoint = "localhost:{}".format(port)
    subtensor = bittensor.subtensor(
        chain_endpoint = chain_endpoint,
    )
    return subtensor, port

def construct_config():
    defaults = bittensor.Config()
    bittensor.subtensor.add_defaults( defaults )
    bittensor.dendrite.add_defaults( defaults )
    bittensor.axon.add_defaults( defaults )
    bittensor.wallet.add_defaults( defaults )
    bittensor.dataset.add_defaults( defaults )

    return defaults

def test_unbiased_topk():
    input_tensor = torch.FloatTensor([1., 2., 3., 4., 5., 6., 7., 8., 9., 10.])
    topk = bittensor.utils.unbiased_topk(input_tensor, 2)
    assert torch.all(torch.eq(topk[0], torch.Tensor([10., 9.])))
    assert torch.all(torch.eq(topk[1], torch.Tensor([9, 8])))

class TestRegistrationHelpers(unittest.TestCase):
    def test_create_seal_hash(self):
        block_and_hotkey_hash = '0xba7ea4eb0b16dee271dbef5911838c3f359fcf598c74da65a54b919b68b67279'
        block_and_hotkey_hash_bytes = bytes.fromhex(block_and_hotkey_hash[2:])
        nonce = 10
        seal_hash = bittensor.utils.registration._create_seal_hash(block_and_hotkey_hash_bytes, nonce)
        self.assertEqual(seal_hash, b'\xc5\x01B6"\xa8\xa5FDPK\xe49\xad\xdat\xbb:\x87d\x13/\x86\xc6:I8\x9b\x88\xf0\xc20')

    def test_seal_meets_difficulty(self):
        block_hash = '0xba7ea4eb0b16dee271dbef5911838c3f359fcf598c74da65a54b919b68b67279'
        nonce = 10
<<<<<<< HEAD
        limit = int(math.pow(2,256))- 1
=======
        limit = int(math.pow(2,256))- 1  
>>>>>>> 868764c1
        nonce_bytes = nonce.to_bytes(8, 'little')
        block_bytes = block_hash.encode('utf-8')[2:]
        pre_seal = nonce_bytes + block_bytes
        seal = hashlib.sha256( bytearray(pre_seal) ).digest()

        difficulty = 1
        meets = bittensor.utils.registration._seal_meets_difficulty( seal, difficulty, limit )
        assert meets == True

        difficulty = 10
        meets = bittensor.utils.registration._seal_meets_difficulty( seal, difficulty, limit )
        assert meets == False

    def test_solve_for_difficulty_fast(self):
        block_hash = '0xba7ea4eb0b16dee271dbef5911838c3f359fcf598c74da65a54b919b68b67279'
        subtensor = MagicMock()
        subtensor.get_current_block = MagicMock( return_value=1 )
        subtensor.difficulty = MagicMock( return_value=1 )
        subtensor.substrate = MagicMock()
        subtensor.substrate.get_block_hash = MagicMock( return_value=block_hash )
        wallet = MagicMock(
            hotkey = Keypair.create_from_mnemonic(Keypair.generate_mnemonic()),
            is_registered = MagicMock( return_value=False )
        )
        num_proc: int = 1
<<<<<<< HEAD
        limit = int(math.pow(2,256))- 1

        solution = bittensor.utils.registration._solve_for_difficulty_fast( subtensor, wallet, netuid = -1, num_processes=num_proc )
        seal = solution.seal

        assert bittensor.utils.registration._seal_meets_difficulty(seal, 1, limit)

=======
        limit = int(math.pow(2,256))- 1  

        solution = bittensor.utils.registration._solve_for_difficulty_fast( subtensor, wallet, netuid = -1, num_processes=num_proc )   
        seal = solution.seal

        assert bittensor.utils.registration._seal_meets_difficulty(seal, 1, limit)
        
>>>>>>> 868764c1
        subtensor.difficulty = MagicMock( return_value=10 )
        solution = bittensor.utils.registration._solve_for_difficulty_fast( subtensor, wallet, netuid = -1, num_processes=num_proc )
        seal = solution.seal
        assert bittensor.utils.registration._seal_meets_difficulty(seal, 10, limit)
<<<<<<< HEAD

=======
    
>>>>>>> 868764c1
    def test_solve_for_difficulty_fast_registered_already(self):
        # tests if the registration stops after the first block of nonces
        for _ in range(10):
            workblocks_before_is_registered = random.randint(1, 4)
            # return False each work block but return True after a random number of blocks
            is_registered_return_values = [False for _ in range(workblocks_before_is_registered)] + [True] + [False, False]

            block_hash = '0xba7ea4eb0b16dee271dbef5911838c3f359fcf598c74da65a54b919b68b67279'
            subtensor = MagicMock()
            subtensor.get_current_block = MagicMock( return_value=1 )
            subtensor.difficulty = MagicMock( return_value=int(1e10)) # set high to make solving take a long time
            subtensor.substrate = MagicMock()
            subtensor.substrate.get_block_hash = MagicMock( return_value=block_hash )
            wallet = MagicMock(
                hotkey = Keypair.create_from_mnemonic(Keypair.generate_mnemonic()),
                is_registered = MagicMock( side_effect=is_registered_return_values )
            )

            # all arugments should return None to indicate an early return
            solution = bittensor.utils.registration._solve_for_difficulty_fast( subtensor, wallet, netuid = -1, num_processes = 1, update_interval = 1000)

            assert solution is None
            # called every time until True
            assert wallet.is_registered.call_count == workblocks_before_is_registered + 1

    def test_solve_for_difficulty_fast_missing_hash(self):
        block_hash = '0xba7ea4eb0b16dee271dbef5911838c3f359fcf598c74da65a54b919b68b67279'
        subtensor = MagicMock()
        subtensor.get_current_block = MagicMock( return_value=1 )
        subtensor.difficulty = MagicMock( return_value=1 )
        subtensor.substrate = MagicMock()
        subtensor.substrate.get_block_hash = MagicMock( side_effect= [None, None] + [block_hash]*20)
        wallet = MagicMock(
            hotkey = Keypair.create_from_mnemonic(Keypair.generate_mnemonic()),
            is_registered = MagicMock( return_value=False )
        )
        num_proc: int = 1
<<<<<<< HEAD
        limit = int(math.pow(2,256))- 1
=======
        limit = int(math.pow(2,256))- 1  
>>>>>>> 868764c1

        solution = bittensor.utils.registration._solve_for_difficulty_fast( subtensor, wallet, netuid = -1, num_processes=num_proc )
        seal = solution.seal
        assert bittensor.utils.registration._seal_meets_difficulty(seal, 1, limit)
<<<<<<< HEAD

=======
        
>>>>>>> 868764c1
        subtensor.difficulty = MagicMock( return_value=10 )
        solution = bittensor.utils.registration._solve_for_difficulty_fast( subtensor, wallet, netuid = -1, num_processes=num_proc )
        seal = solution.seal
        assert bittensor.utils.registration._seal_meets_difficulty(seal, 10, limit)

    def test_registration_diff_pack_unpack_under_32_bits(self):
        fake_diff = pow(2, 31)# this is under 32 bits

        mock_diff = multiprocessing.Array('Q', [0, 0], lock=True) # [high, low]
<<<<<<< HEAD

=======
        
>>>>>>> 868764c1
        bittensor.utils.registration._registration_diff_pack(fake_diff, mock_diff)
        assert bittensor.utils.registration._registration_diff_unpack(mock_diff) == fake_diff

    def test_registration_diff_pack_unpack_over_32_bits(self):
        mock_diff = multiprocessing.Array('Q', [0, 0], lock=True) # [high, low]
        fake_diff = pow(2, 32) * pow(2, 4) # this should be too large if the bit shift is wrong (32 + 4 bits)
<<<<<<< HEAD

=======
        
>>>>>>> 868764c1
        bittensor.utils.registration._registration_diff_pack(fake_diff, mock_diff)
        assert bittensor.utils.registration._registration_diff_unpack(mock_diff) == fake_diff

    def test_hash_block_with_hotkey(self):
        block_hash = "0xc444e4205857add79a0427401aa2518d11e85f32377eff9a946d180a54697459"
        block_hash_bytes = bytes.fromhex(block_hash[2:])
<<<<<<< HEAD

        hotkey_pubkey_hex = "0xba3189e99e75b6097cd94a5ecc771016b83c8432d35d14a03ab731b07112f559"
        hotkey_bytes = bytes.fromhex(hotkey_pubkey_hex[2:])

=======
        
        hotkey_pubkey_hex = "0xba3189e99e75b6097cd94a5ecc771016b83c8432d35d14a03ab731b07112f559"
        hotkey_bytes = bytes.fromhex(hotkey_pubkey_hex[2:])
        
>>>>>>> 868764c1
        expected_hash_hex = '0x7869b61229641b33a355dc34d4ef48f8d82166635237f9f10bcb215b8cb48161'
        expected_hash = bytes.fromhex(expected_hash_hex[2:])

        result_hash = bittensor.utils.registration._hash_block_with_hotkey(block_hash_bytes, hotkey_bytes)
        self.assertEqual(result_hash, expected_hash)

    def test_update_curr_block(self):
        curr_block, curr_block_num, curr_diff = _SolverBase.create_shared_memory()

        block_number: int = 1
        block_bytes = bytes.fromhex('9dda24e4199df410e18a43044b3069078f796922b0247b8749aecb577b09bd59')
        diff: int = 1
        hotkey_bytes = bytes.fromhex('0'*64)
        lock: Union[multiprocessing.Lock, MagicMock] = MagicMock()

        bittensor.utils.registration._update_curr_block(curr_diff, curr_block, curr_block_num, block_number, block_bytes, diff, hotkey_bytes, lock)

        self.assertEqual(curr_block_num.value, block_number)
<<<<<<< HEAD

=======
        
>>>>>>> 868764c1
        self.assertEqual(curr_diff[0], diff >> 32)
        self.assertEqual(curr_diff[1], diff & 0xFFFFFFFF)

        hash_of_block_and_hotkey = bittensor.utils.registration._hash_block_with_hotkey(block_bytes, hotkey_bytes)
        self.assertEqual(curr_block[:], [int(byte_) for byte_ in hash_of_block_and_hotkey])

    def test_solve_for_nonce_block(self):
        nonce_start = 0
        nonce_end = 10_000
        block_and_hotkey_hash_bytes = bytes.fromhex('9dda24e4199df410e18a43044b3069078f796922b0247b8749aecb577b09bd59')
<<<<<<< HEAD

        limit = limit = int(math.pow(2,256)) - 1
=======
        
        limit = limit = int(math.pow(2,256)) - 1  
>>>>>>> 868764c1
        block_number = 1

        difficulty = 1
        result = bittensor.utils.registration._solve_for_nonce_block(nonce_start, nonce_end, block_and_hotkey_hash_bytes, difficulty, limit, block_number)

        self.assertIsNotNone(result)
        self.assertEqual(result.block_number, block_number)
        self.assertEqual(result.difficulty, difficulty)

        # Make sure seal meets difficulty
        self.assertTrue(bittensor.utils.registration._seal_meets_difficulty(result.seal, difficulty, limit))

        # Test with a higher difficulty
        difficulty = 10
        result = bittensor.utils.registration._solve_for_nonce_block(nonce_start, nonce_end, block_and_hotkey_hash_bytes, difficulty, limit, block_number)

        self.assertIsNotNone(result)
        self.assertEqual(result.block_number, block_number)
        self.assertEqual(result.difficulty, difficulty)

        # Make sure seal meets difficulty
        self.assertTrue(bittensor.utils.registration._seal_meets_difficulty(result.seal, difficulty, limit))

class TestSS58Utils(unittest.TestCase):
    def test_is_valid_ss58_address(self):
        keypair = bittensor.Keypair.create_from_mnemonic(
            bittensor.Keypair.generate_mnemonic(
                words=12
            ), ss58_format=bittensor.__ss58_format__
        )
        good_address = keypair.ss58_address
        bad_address = good_address[:-1] + 'a'
        assert bittensor.utils.is_valid_ss58_address(good_address)
        assert not bittensor.utils.is_valid_ss58_address(bad_address)

    def test_is_valid_ss58_address_legacy(self):
        keypair = bittensor.Keypair.create_from_mnemonic(
            bittensor.Keypair.generate_mnemonic(
                words=12
            ), ss58_format=42 # should be fine for legacy ss58
        )
        good_address = keypair.ss58_address
        bad_address = good_address[:-1] + 'a'
        assert bittensor.utils.is_valid_ss58_address(good_address)
        assert not bittensor.utils.is_valid_ss58_address(bad_address)

    def test_is_valid_ed25519_pubkey(self):
        keypair = bittensor.Keypair.create_from_mnemonic(
            bittensor.Keypair.generate_mnemonic(
                words=12
            ), ss58_format=bittensor.__ss58_format__
        )
        good_pubkey = keypair.public_key.hex()
        bad_pubkey = good_pubkey[:-1] # needs to be 64 chars
        assert bittensor.utils.is_valid_ed25519_pubkey(good_pubkey)
        assert not bittensor.utils.is_valid_ed25519_pubkey(bad_pubkey)

        # Test with bytes
        good_pubkey = keypair.public_key
        bad_pubkey = good_pubkey[:-1] # needs to be 32 bytes
        assert bittensor.utils.is_valid_ed25519_pubkey(good_pubkey)
        assert not bittensor.utils.is_valid_ed25519_pubkey(bad_pubkey)


class TestUpdateCurrentBlockDuringRegistration(unittest.TestCase):
    def test_check_for_newest_block_and_update_same_block(self):
        # if the block is the same, the function should return the same block number
        subtensor = MagicMock()
        current_block_num: int = 1
        subtensor.get_current_block = MagicMock( return_value=current_block_num )
        mock_hotkey_bytes = bytes.fromhex('0'*63 + '1')

        self.assertEqual(bittensor.utils.registration._check_for_newest_block_and_update(
            subtensor,
            -1, # netuid
            current_block_num, # current block number is the same as the new block number
            mock_hotkey_bytes, # mock hotkey bytes
            MagicMock(),
            MagicMock(),
            MagicMock(),
            MagicMock(),
            MagicMock(),
            MagicMock(),
            MagicMock(),
        ), current_block_num)

    def test_check_for_newest_block_and_update_new_block(self):
        # if the block is new, the function should return the new block_number
        mock_block_hash = '0xba7ea4eb0b16dee271dbef5911838c3f359fcf598c74da65a54b919b68b67279'
        mock_hotkey_bytes = bytes.fromhex('0'*63 + '1')

        current_block_num: int = 1
        current_diff: int = 0

        mock_substrate = MagicMock(
            get_block_hash=MagicMock(
                return_value=mock_block_hash
            ),

        )
        subtensor = MagicMock(
            substrate=mock_substrate,
            difficulty=MagicMock(return_value=current_diff + 1), # new diff
        )
        subtensor.get_current_block = MagicMock( return_value=current_block_num + 1 ) # new block

        mock_update_curr_block = MagicMock()

        mock_solvers = [
            MagicMock(
                newBlockEvent=MagicMock(
                    set=MagicMock()
                )
        ),
        MagicMock(
            newBlockEvent=MagicMock(
                set=MagicMock()
            )
        )]

        mock_curr_stats = MagicMock(
            block_number=current_block_num,
            block_hash=b'',
            difficulty=0,
        )

        self.assertEqual(bittensor.utils.registration._check_for_newest_block_and_update(
            subtensor,
            -1, # netuid
            MagicMock(),
            mock_hotkey_bytes,
            MagicMock(),
            MagicMock(),
            MagicMock(),
            mock_update_curr_block,
            MagicMock(),
            mock_solvers,
            mock_curr_stats,
        ), current_block_num + 1)

        # check that the update_curr_block function was called
        mock_update_curr_block.assert_called_once()

        # check that the solvers got the event
        for solver in mock_solvers:
            solver.newBlockEvent.set.assert_called_once()

        # check the stats were updated
        self.assertEqual(mock_curr_stats.block_number, current_block_num + 1)
        self.assertEqual(mock_curr_stats.block_hash, mock_block_hash)
        self.assertEqual(mock_curr_stats.difficulty, current_diff + 1)

class TestGetBlockWithRetry(unittest.TestCase):
    class MockException(Exception):
        pass

    def test_get_block_with_retry_network_error_exit(self):
        mock_subtensor = MagicMock(
            get_current_block=MagicMock(return_value=1),
            difficulty=MagicMock(return_value=1),
            substrate=MagicMock(
                get_block_hash=MagicMock(side_effect=self.MockException('network error'))
            )
        )
        with pytest.raises(self.MockException):
            # this should raise an exception because the network error is retried only 3 times
            bittensor.utils.registration._get_block_with_retry(mock_subtensor, -1)

    def test_get_block_with_retry_network_error_no_error(self):
        mock_subtensor = MagicMock(
            get_current_block=MagicMock(return_value=1),
            difficulty=MagicMock(return_value=1),
            substrate=MagicMock(
                get_block_hash=MagicMock(return_value=b'ba7ea4eb0b16dee271dbef5911838c3f359fcf598c74da65a54b919b68b67279')
            )
        )

        # this should not raise an exception because there is no error
        bittensor.utils.registration._get_block_with_retry(mock_subtensor, -1)

    def test_get_block_with_retry_network_error_none_twice(self):
        # Should retry twice then succeed on the third try
        tries = 0
        def block_none_twice(block_hash: bytes):
            nonlocal tries
            if tries == 1:
                return block_hash
            else:
                tries += 1
                return None


        mock_subtensor = MagicMock(
            get_current_block=MagicMock(return_value=1),
            difficulty=MagicMock(return_value=1),
            substrate=MagicMock(
                get_block_hash=MagicMock(side_effect=block_none_twice(b'ba7ea4eb0b16dee271dbef5911838c3f359fcf598c74da65a54b919b68b67279'))
            )
        )

        # this should not raise an exception because there is no error on the third try
        bittensor.utils.registration._get_block_with_retry(mock_subtensor, -1)
class TestPOWNotStale(unittest.TestCase):
    def test_pow_not_stale_same_block_number(self):
        mock_subtensor = MagicMock(
            get_current_block=MagicMock(return_value=1),
        )
        mock_solution = bittensor.utils.registration.POWSolution(
            block_number= 1, # 3 less than current block number
            nonce= 1,
            difficulty= 1,
            seal= b'',
        )

        assert not mock_solution.is_stale(mock_subtensor)

    def test_pow_not_stale_diff_block_number(self):
        mock_subtensor = MagicMock(
            get_current_block=MagicMock(return_value=2),
        )
        mock_solution = bittensor.utils.registration.POWSolution(
            block_number= 1, # 1 less than current block number
            nonce= 1,
            difficulty= 1,
            seal= b'',
        )

        assert not mock_solution.is_stale(mock_subtensor)

        mock_subtensor = MagicMock(
            get_current_block=MagicMock(return_value=3),
        )
        mock_solution = bittensor.utils.registration.POWSolution(
            block_number= 1, # 2 less than current block number
            nonce= 1,
            difficulty= 1,
            seal= b'',
        )

        assert not mock_solution.is_stale(mock_subtensor)

        mock_subtensor = MagicMock(
            get_current_block=MagicMock(return_value=4),
        )
        mock_solution = bittensor.utils.registration.POWSolution(
            block_number= 1, # 3 less than current block number
            nonce= 1,
            difficulty= 1,
            seal= b'',
        )

        assert not mock_solution.is_stale(mock_subtensor)

    def test_pow_not_stale_diff_block_number_too_old(self):
        mock_subtensor = MagicMock(
            get_current_block=MagicMock(return_value=5),
        )
        mock_solution = bittensor.utils.registration.POWSolution(
            block_number= 1, # 4 less than current block number
            nonce= 1,
            difficulty= 1,
            seal= b'',
        )
<<<<<<< HEAD

        assert mock_solution.is_stale(mock_subtensor)

=======

        assert mock_solution.is_stale(mock_subtensor)
    
>>>>>>> 868764c1
class TestPOWCalled(unittest.TestCase):
    def test_pow_called_for_cuda(self):
        class MockException(Exception):
            pass
        mock_compose_call = MagicMock(side_effect=MockException)

        mock_subtensor = bittensor.subtensor(_mock=True)
        mock_subtensor.get_neuron_for_pubkey_and_subnet=MagicMock(is_null=True)
        mock_subtensor.substrate = MagicMock(
            __enter__= MagicMock(return_value=MagicMock(
                compose_call=mock_compose_call
            )),
            __exit__ = MagicMock(return_value=None),
        )

        mock_wallet = SimpleNamespace(
            hotkey=bittensor.Keypair.create_from_seed(
                '0x' + '0' * 64, ss58_format=bittensor.__ss58_format__
            ),
            coldkeypub=SimpleNamespace(
                ss58_address=''
            )
        )

        mock_pow_is_stale = MagicMock(return_value=False)

        mock_result = MagicMock(
            spec = bittensor.utils.registration.POWSolution,
            block_number=1,
            nonce=random.randint(0, pow(2, 32)),
            difficulty=1,
            seal=b'\x00' * 64,
            is_stale=mock_pow_is_stale,
        )
<<<<<<< HEAD

=======
        
>>>>>>> 868764c1

        with patch('torch.cuda.is_available', return_value=True) as mock_cuda_available:
            with patch(
                'bittensor._subtensor.extrinsics.registration.create_pow',
                return_value=mock_result
            ) as mock_create_pow:
                # Should exit early
                with pytest.raises(MockException):
                    mock_subtensor.register(mock_wallet, netuid=-1, cuda=True, prompt=False)

                mock_pow_is_stale.assert_called_once()
                mock_create_pow.assert_called_once()
                mock_cuda_available.assert_called_once()

                call0 = mock_pow_is_stale.call_args
                _, kwargs = call0
                assert kwargs['subtensor'] == mock_subtensor

                mock_compose_call.assert_called_once()
                call1 = mock_compose_call.call_args
                assert call1[1]['call_function'] == 'register'
                call_params = call1[1]['call_params']
                assert call_params['nonce'] == mock_result.nonce

<<<<<<< HEAD
class TestCUDASolverRun(unittest.TestCase):
=======
class TestCUDASolverRun(unittest.TestCase):      
>>>>>>> 868764c1
    def test_multi_cuda_run_updates_nonce_start(self):
        class MockException(Exception):
            pass

        TPB: int = 512
        update_interval: int = 70_000
        nonce_limit: int = int(math.pow(2, 64)) - 1

        mock_solver_self = MagicMock(
            spec=_CUDASolver,
            TPB=TPB,
            dev_id=0,
            update_interval=update_interval,
            stopEvent=MagicMock(is_set=MagicMock(return_value=False)),
            newBlockEvent=MagicMock(is_set=MagicMock(return_value=False)),
            finished_queue=MagicMock(put=MagicMock()),
            limit=10000,
            proc_num=0,
        )


<<<<<<< HEAD
=======
        
>>>>>>> 868764c1
        with patch('bittensor.utils.registration._solve_for_nonce_block_cuda',
            side_effect=[None, MockException] # first call returns mocked no solution, second call raises exception
        ) as mock_solve_for_nonce_block_cuda:

            # Should exit early
            with pytest.raises(MockException):
                _CUDASolver.run(mock_solver_self)
<<<<<<< HEAD

=======
            
>>>>>>> 868764c1
            mock_solve_for_nonce_block_cuda.assert_called()
            calls = mock_solve_for_nonce_block_cuda.call_args_list
            self.assertEqual(len(calls), 2, f"solve_for_nonce_block_cuda was called {len(calls)}. Expected 2") # called only twice

            # args, kwargs
            args_call_0, _ = calls[0]
            initial_nonce_start: int = args_call_0[0] # fist arg should be nonce_start
            self.assertIsInstance(initial_nonce_start, int)

            args_call_1, _ = calls[1]
            nonce_start_after_iteration: int = args_call_1[0] # first arg should be nonce_start
            self.assertIsInstance(nonce_start_after_iteration, int)

            # verify nonce_start is updated after each iteration
            self.assertNotEqual(nonce_start_after_iteration, initial_nonce_start, "nonce_start was not updated after iteration")
            ## Should incerase by the number of nonces tried == TPB * update_interval
            self.assertEqual(nonce_start_after_iteration, (initial_nonce_start + update_interval * TPB) % nonce_limit,  "nonce_start was not updated by the correct amount")

@ddt
class TestExplorerURL(unittest.TestCase):
    network_map: Dict[str, str] = {
        "nakamoto": "https://polkadot.js.org/apps/?rpc=wss://archivelb.nakamoto.opentensor.ai:9943#/explorer",
        "example": "https://polkadot.js.org/apps/?rpc=wss://example.example.com#/explorer",
        "nobunaga": "https://polkadot.js.org/apps/?rpc=wss://nobunaga.bittensor.com:9943#/explorer",
        # "bad": None # no explorer for this network
    }

    @data(
        ("nobunaga", "https://polkadot.js.org/apps/?rpc=wss://nobunaga.bittensor.com:9943#/explorer"),
        ("nakamoto", "https://polkadot.js.org/apps/?rpc=wss://archivelb.nakamoto.opentensor.ai:9943#/explorer"),
        ("example", "https://polkadot.js.org/apps/?rpc=wss://example.example.com#/explorer"),
        ("bad", None),
        ("", None),
        ("networknamewithoutexplorer", None)
    )
    @unpack
    def test_get_explorer_root_url_by_network_from_map(self, network: str, expected: str) -> str:
        self.assertEqual(bittensor.utils.get_explorer_root_url_by_network_from_map(network, self.network_map), expected)

    @data(
        ("nobunaga", "0x123", "https://polkadot.js.org/apps/?rpc=wss://nobunaga.bittensor.com:9943#/explorer/query/0x123"),
        ("example", "0x123", "https://polkadot.js.org/apps/?rpc=wss://example.example.com#/explorer/query/0x123"),
        ("bad", "0x123", None),
        ("", "0x123", None),
        ("networknamewithoutexplorer", "0x123", None)
    )
    @unpack
    def test_get_explorer_url_for_network_by_network_and_block_hash(self, network: str, block_hash: str, expected: str) -> str:
        self.assertEqual(bittensor.utils.get_explorer_url_for_network(network, block_hash, self.network_map), expected)


if __name__ == "__main__":
    unittest.main()<|MERGE_RESOLUTION|>--- conflicted
+++ resolved
@@ -114,11 +114,7 @@
     def test_seal_meets_difficulty(self):
         block_hash = '0xba7ea4eb0b16dee271dbef5911838c3f359fcf598c74da65a54b919b68b67279'
         nonce = 10
-<<<<<<< HEAD
         limit = int(math.pow(2,256))- 1
-=======
-        limit = int(math.pow(2,256))- 1  
->>>>>>> 868764c1
         nonce_bytes = nonce.to_bytes(8, 'little')
         block_bytes = block_hash.encode('utf-8')[2:]
         pre_seal = nonce_bytes + block_bytes
@@ -144,7 +140,6 @@
             is_registered = MagicMock( return_value=False )
         )
         num_proc: int = 1
-<<<<<<< HEAD
         limit = int(math.pow(2,256))- 1
 
         solution = bittensor.utils.registration._solve_for_difficulty_fast( subtensor, wallet, netuid = -1, num_processes=num_proc )
@@ -152,24 +147,10 @@
 
         assert bittensor.utils.registration._seal_meets_difficulty(seal, 1, limit)
 
-=======
-        limit = int(math.pow(2,256))- 1  
-
-        solution = bittensor.utils.registration._solve_for_difficulty_fast( subtensor, wallet, netuid = -1, num_processes=num_proc )   
-        seal = solution.seal
-
-        assert bittensor.utils.registration._seal_meets_difficulty(seal, 1, limit)
-        
->>>>>>> 868764c1
         subtensor.difficulty = MagicMock( return_value=10 )
         solution = bittensor.utils.registration._solve_for_difficulty_fast( subtensor, wallet, netuid = -1, num_processes=num_proc )
         seal = solution.seal
         assert bittensor.utils.registration._seal_meets_difficulty(seal, 10, limit)
-<<<<<<< HEAD
-
-=======
-    
->>>>>>> 868764c1
     def test_solve_for_difficulty_fast_registered_already(self):
         # tests if the registration stops after the first block of nonces
         for _ in range(10):
@@ -207,20 +188,11 @@
             is_registered = MagicMock( return_value=False )
         )
         num_proc: int = 1
-<<<<<<< HEAD
         limit = int(math.pow(2,256))- 1
-=======
-        limit = int(math.pow(2,256))- 1  
->>>>>>> 868764c1
 
         solution = bittensor.utils.registration._solve_for_difficulty_fast( subtensor, wallet, netuid = -1, num_processes=num_proc )
         seal = solution.seal
         assert bittensor.utils.registration._seal_meets_difficulty(seal, 1, limit)
-<<<<<<< HEAD
-
-=======
-        
->>>>>>> 868764c1
         subtensor.difficulty = MagicMock( return_value=10 )
         solution = bittensor.utils.registration._solve_for_difficulty_fast( subtensor, wallet, netuid = -1, num_processes=num_proc )
         seal = solution.seal
@@ -230,39 +202,22 @@
         fake_diff = pow(2, 31)# this is under 32 bits
 
         mock_diff = multiprocessing.Array('Q', [0, 0], lock=True) # [high, low]
-<<<<<<< HEAD
-
-=======
-        
->>>>>>> 868764c1
         bittensor.utils.registration._registration_diff_pack(fake_diff, mock_diff)
         assert bittensor.utils.registration._registration_diff_unpack(mock_diff) == fake_diff
 
     def test_registration_diff_pack_unpack_over_32_bits(self):
         mock_diff = multiprocessing.Array('Q', [0, 0], lock=True) # [high, low]
         fake_diff = pow(2, 32) * pow(2, 4) # this should be too large if the bit shift is wrong (32 + 4 bits)
-<<<<<<< HEAD
-
-=======
-        
->>>>>>> 868764c1
         bittensor.utils.registration._registration_diff_pack(fake_diff, mock_diff)
         assert bittensor.utils.registration._registration_diff_unpack(mock_diff) == fake_diff
 
     def test_hash_block_with_hotkey(self):
         block_hash = "0xc444e4205857add79a0427401aa2518d11e85f32377eff9a946d180a54697459"
         block_hash_bytes = bytes.fromhex(block_hash[2:])
-<<<<<<< HEAD
 
         hotkey_pubkey_hex = "0xba3189e99e75b6097cd94a5ecc771016b83c8432d35d14a03ab731b07112f559"
         hotkey_bytes = bytes.fromhex(hotkey_pubkey_hex[2:])
 
-=======
-        
-        hotkey_pubkey_hex = "0xba3189e99e75b6097cd94a5ecc771016b83c8432d35d14a03ab731b07112f559"
-        hotkey_bytes = bytes.fromhex(hotkey_pubkey_hex[2:])
-        
->>>>>>> 868764c1
         expected_hash_hex = '0x7869b61229641b33a355dc34d4ef48f8d82166635237f9f10bcb215b8cb48161'
         expected_hash = bytes.fromhex(expected_hash_hex[2:])
 
@@ -281,11 +236,6 @@
         bittensor.utils.registration._update_curr_block(curr_diff, curr_block, curr_block_num, block_number, block_bytes, diff, hotkey_bytes, lock)
 
         self.assertEqual(curr_block_num.value, block_number)
-<<<<<<< HEAD
-
-=======
-        
->>>>>>> 868764c1
         self.assertEqual(curr_diff[0], diff >> 32)
         self.assertEqual(curr_diff[1], diff & 0xFFFFFFFF)
 
@@ -296,13 +246,8 @@
         nonce_start = 0
         nonce_end = 10_000
         block_and_hotkey_hash_bytes = bytes.fromhex('9dda24e4199df410e18a43044b3069078f796922b0247b8749aecb577b09bd59')
-<<<<<<< HEAD
 
         limit = limit = int(math.pow(2,256)) - 1
-=======
-        
-        limit = limit = int(math.pow(2,256)) - 1  
->>>>>>> 868764c1
         block_number = 1
 
         difficulty = 1
@@ -566,15 +511,9 @@
             difficulty= 1,
             seal= b'',
         )
-<<<<<<< HEAD
 
         assert mock_solution.is_stale(mock_subtensor)
 
-=======
-
-        assert mock_solution.is_stale(mock_subtensor)
-    
->>>>>>> 868764c1
 class TestPOWCalled(unittest.TestCase):
     def test_pow_called_for_cuda(self):
         class MockException(Exception):
@@ -609,11 +548,6 @@
             seal=b'\x00' * 64,
             is_stale=mock_pow_is_stale,
         )
-<<<<<<< HEAD
-
-=======
-        
->>>>>>> 868764c1
 
         with patch('torch.cuda.is_available', return_value=True) as mock_cuda_available:
             with patch(
@@ -638,11 +572,7 @@
                 call_params = call1[1]['call_params']
                 assert call_params['nonce'] == mock_result.nonce
 
-<<<<<<< HEAD
 class TestCUDASolverRun(unittest.TestCase):
-=======
-class TestCUDASolverRun(unittest.TestCase):      
->>>>>>> 868764c1
     def test_multi_cuda_run_updates_nonce_start(self):
         class MockException(Exception):
             pass
@@ -664,10 +594,6 @@
         )
 
 
-<<<<<<< HEAD
-=======
-        
->>>>>>> 868764c1
         with patch('bittensor.utils.registration._solve_for_nonce_block_cuda',
             side_effect=[None, MockException] # first call returns mocked no solution, second call raises exception
         ) as mock_solve_for_nonce_block_cuda:
@@ -675,11 +601,6 @@
             # Should exit early
             with pytest.raises(MockException):
                 _CUDASolver.run(mock_solver_self)
-<<<<<<< HEAD
-
-=======
-            
->>>>>>> 868764c1
             mock_solve_for_nonce_block_cuda.assert_called()
             calls = mock_solve_for_nonce_block_cuda.call_args_list
             self.assertEqual(len(calls), 2, f"solve_for_nonce_block_cuda was called {len(calls)}. Expected 2") # called only twice
