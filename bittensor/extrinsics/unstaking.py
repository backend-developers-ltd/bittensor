# The MIT License (MIT)
# Copyright © 2021 Yuma Rao
# Copyright © 2023 Opentensor Foundation

# Permission is hereby granted, free of charge, to any person obtaining a copy of this software and associated
# documentation files (the “Software”), to deal in the Software without restriction, including without limitation
# the rights to use, copy, modify, merge, publish, distribute, sublicense, and/or sell copies of the Software,
# and to permit persons to whom the Software is furnished to do so, subject to the following conditions:

# The above copyright notice and this permission notice shall be included in all copies or substantial portions of
# the Software.

# THE SOFTWARE IS PROVIDED “AS IS”, WITHOUT WARRANTY OF ANY KIND, EXPRESS OR IMPLIED, INCLUDING BUT NOT LIMITED TO
# THE WARRANTIES OF MERCHANTABILITY, FITNESS FOR A PARTICULAR PURPOSE AND NONINFRINGEMENT. IN NO EVENT SHALL
# THE AUTHORS OR COPYRIGHT HOLDERS BE LIABLE FOR ANY CLAIM, DAMAGES OR OTHER LIABILITY, WHETHER IN AN ACTION
# OF CONTRACT, TORT OR OTHERWISE, ARISING FROM, OUT OF OR IN CONNECTION WITH THE SOFTWARE OR THE USE OR OTHER
# DEALINGS IN THE SOFTWARE.

import bittensor
from rich.prompt import Confirm
from time import sleep
from typing import List, Dict, Union, Optional
from bittensor.utils.balance import Balance


def __do_remove_stake_single(
    subtensor: "bittensor.subtensor",
    wallet: "bittensor.wallet",
    hotkey_ss58: str,
    amount: "bittensor.Balance",
    wait_for_inclusion: bool = True,
    wait_for_finalization: bool = False,
) -> bool:
    r"""
    Executes an unstake call to the chain using the wallet and amount specified.
    Args:
        wallet (bittensor.wallet):
            Bittensor wallet object.
        hotkey_ss58 (str):
            Hotkey address to unstake from.
        amount (bittensor.Balance):
            Amount to unstake as bittensor balance object.
        wait_for_inclusion (bool):
            If set, waits for the extrinsic to enter a block before returning true,
            or returns false if the extrinsic fails to enter the block within the timeout.
        wait_for_finalization (bool):
            If set, waits for the extrinsic to be finalized on the chain before returning true,
            or returns false if the extrinsic fails to be finalized within the timeout.
        prompt (bool):
            If true, the call waits for confirmation from the user before proceeding.
    Returns:
        success (bool):
            flag is true if extrinsic was finalized or uncluded in the block.
            If we did not wait for finalization / inclusion, the response is true.
    Raises:
        bittensor.errors.StakeError:
            If the extrinsic fails to be finalized or included in the block.
        bittensor.errors.NotRegisteredError:
            If the hotkey is not registered in any subnets.

    """
    # Decrypt keys,
    wallet.coldkey

    success = subtensor._do_unstake(
        wallet=wallet,
        hotkey_ss58=hotkey_ss58,
        amount=amount,
        wait_for_inclusion=wait_for_inclusion,
        wait_for_finalization=wait_for_finalization,
    )

    return success


def unstake_extrinsic(
    subtensor: "bittensor.subtensor",
    wallet: "bittensor.wallet",
    hotkey_ss58: Optional[str] = None,
    amount: Union[Balance, float] = None,
    wait_for_inclusion: bool = True,
    wait_for_finalization: bool = False,
    prompt: bool = False,
) -> bool:
    r"""Removes stake into the wallet coldkey from the specified hotkey uid.
    Args:
        wallet (bittensor.wallet):
            bittensor wallet object.
        hotkey_ss58 (Optional[str]):
            ss58 address of the hotkey to unstake from.
            by default, the wallet hotkey is used.
        amount (Union[Balance, float]):
            Amount to stake as bittensor balance, or float interpreted as tao.
        wait_for_inclusion (bool):
            if set, waits for the extrinsic to enter a block before returning true,
            or returns false if the extrinsic fails to enter the block within the timeout.
        wait_for_finalization (bool):
            if set, waits for the extrinsic to be finalized on the chain before returning true,
            or returns false if the extrinsic fails to be finalized within the timeout.
        prompt (bool):
            If true, the call waits for confirmation from the user before proceeding.
    Returns:
        success (bool):
            flag is true if extrinsic was finalized or uncluded in the block.
            If we did not wait for finalization / inclusion, the response is true.
    """
    # Decrypt keys,
    wallet.coldkey

    if hotkey_ss58 is None:
        hotkey_ss58 = wallet.hotkey.ss58_address  # Default to wallet's own hotkey.

    with bittensor.__console__.status(
        ":satellite: Syncing with chain: [white]{}[/white] ...".format(
            subtensor.network
        )
    ):
        old_balance = subtensor.get_balance(wallet.coldkeypub.ss58_address)
        old_stake = subtensor.get_stake_for_coldkey_and_hotkey(
            coldkey_ss58=wallet.coldkeypub.ss58_address, hotkey_ss58=hotkey_ss58
        )

    # Convert to bittensor.Balance
    if amount == None:
        # Unstake it all.
        unstaking_balance = old_stake
    elif not isinstance(amount, bittensor.Balance):
        unstaking_balance = bittensor.Balance.from_tao(amount)
    else:
        unstaking_balance = amount

    # Check enough to unstake.
    stake_on_uid = old_stake
    if unstaking_balance > stake_on_uid:
        bittensor.__console__.print(
            ":cross_mark: [red]Not enough stake[/red]: [green]{}[/green] to unstake: [blue]{}[/blue] from hotkey: [white]{}[/white]".format(
                stake_on_uid, unstaking_balance, wallet.hotkey_str
            )
        )
        return False

    # Ask before moving on.
    if prompt:
        if not Confirm.ask(
            "Do you want to unstake:\n[bold white]  amount: {}\n  hotkey: {}[/bold white ]?".format(
                unstaking_balance, wallet.hotkey_str
            )
        ):
            return False

    try:
        with bittensor.__console__.status(
            ":satellite: Unstaking from chain: [white]{}[/white] ...".format(
                subtensor.network
            )
        ):
            staking_response: bool = __do_remove_stake_single(
                subtensor=subtensor,
                wallet=wallet,
                hotkey_ss58=hotkey_ss58,
                amount=unstaking_balance,
                wait_for_inclusion=wait_for_inclusion,
                wait_for_finalization=wait_for_finalization,
            )

        if staking_response == True:  # If we successfully unstaked.
            # We only wait here if we expect finalization.
            if not wait_for_finalization and not wait_for_inclusion:
<<<<<<< HEAD
=======
                bittensor.__console__.print(
                    ":white_heavy_check_mark: [green]Sent[/green]"
                )
>>>>>>> 67d60c2e
                return True

            bittensor.__console__.print(
                ":white_heavy_check_mark: [green]Finalized[/green]"
            )
            with bittensor.__console__.status(
                ":satellite: Checking Balance on: [white]{}[/white] ...".format(
                    subtensor.network
                )
            ):
                new_balance = subtensor.get_balance(
                    address=wallet.coldkeypub.ss58_address
                )
                new_stake = subtensor.get_stake_for_coldkey_and_hotkey(
                    coldkey_ss58=wallet.coldkeypub.ss58_address, hotkey_ss58=hotkey_ss58
                )  # Get stake on hotkey.
                bittensor.__console__.print(
                    "Balance:\n  [blue]{}[/blue] :arrow_right: [green]{}[/green]".format(
                        old_balance, new_balance
                    )
                )
                bittensor.__console__.print(
                    "Stake:\n  [blue]{}[/blue] :arrow_right: [green]{}[/green]".format(
                        old_stake, new_stake
                    )
                )
                return True
        else:
            bittensor.__console__.print(
                ":cross_mark: [red]Failed[/red]: Error unknown."
            )
            return False

    except bittensor.errors.NotRegisteredError as e:
        bittensor.__console__.print(
            ":cross_mark: [red]Hotkey: {} is not registered.[/red]".format(
                wallet.hotkey_str
            )
        )
        return False
    except bittensor.errors.StakeError as e:
        bittensor.__console__.print(":cross_mark: [red]Stake Error: {}[/red]".format(e))
        return False


def unstake_multiple_extrinsic(
    subtensor: "bittensor.subtensor",
    wallet: "bittensor.wallet",
    hotkey_ss58s: List[str],
    amounts: List[Union[Balance, float]] = None,
    wait_for_inclusion: bool = True,
    wait_for_finalization: bool = False,
    prompt: bool = False,
) -> bool:
    r"""Removes stake from each hotkey_ss58 in the list, using each amount, to a common coldkey.
    Args:
        wallet (bittensor.wallet):
            The wallet with the coldkey to unstake to.
        hotkey_ss58s (List[str]):
            List of hotkeys to unstake from.
        amounts (List[Union[Balance, float]]):
            List of amounts to unstake. If None, unstake all.
        wait_for_inclusion (bool):
            if set, waits for the extrinsic to enter a block before returning true,
            or returns false if the extrinsic fails to enter the block within the timeout.
        wait_for_finalization (bool):
            if set, waits for the extrinsic to be finalized on the chain before returning true,
            or returns false if the extrinsic fails to be finalized within the timeout.
        prompt (bool):
            If true, the call waits for confirmation from the user before proceeding.
    Returns:
        success (bool):
            flag is true if extrinsic was finalized or included in the block.
            flag is true if any wallet was unstaked.
            If we did not wait for finalization / inclusion, the response is true.
    """
    if not isinstance(hotkey_ss58s, list) or not all(
        isinstance(hotkey_ss58, str) for hotkey_ss58 in hotkey_ss58s
    ):
        raise TypeError("hotkey_ss58s must be a list of str")

    if len(hotkey_ss58s) == 0:
        return True

    if amounts is not None and len(amounts) != len(hotkey_ss58s):
        raise ValueError("amounts must be a list of the same length as hotkey_ss58s")

    if amounts is not None and not all(
        isinstance(amount, (Balance, float)) for amount in amounts
    ):
        raise TypeError(
            "amounts must be a [list of bittensor.Balance or float] or None"
        )

    if amounts is None:
        amounts = [None] * len(hotkey_ss58s)
    else:
        # Convert to Balance
        amounts = [
            bittensor.Balance.from_tao(amount) if isinstance(amount, float) else amount
            for amount in amounts
        ]

        if sum(amount.tao for amount in amounts) == 0:
            # Staking 0 tao
            return True

    # Unlock coldkey.
    wallet.coldkey

    old_stakes = []
    with bittensor.__console__.status(
        ":satellite: Syncing with chain: [white]{}[/white] ...".format(
            subtensor.network
        )
    ):
        old_balance = subtensor.get_balance(wallet.coldkeypub.ss58_address)

        for hotkey_ss58 in hotkey_ss58s:
            old_stake = subtensor.get_stake_for_coldkey_and_hotkey(
                coldkey_ss58=wallet.coldkeypub.ss58_address, hotkey_ss58=hotkey_ss58
            )  # Get stake on hotkey.
            old_stakes.append(old_stake)  # None if not registered.

    successful_unstakes = 0
    for idx, (hotkey_ss58, amount, old_stake) in enumerate(
        zip(hotkey_ss58s, amounts, old_stakes)
    ):
        # Covert to bittensor.Balance
        if amount == None:
            # Unstake it all.
            unstaking_balance = old_stake
        elif not isinstance(amount, bittensor.Balance):
            unstaking_balance = bittensor.Balance.from_tao(amount)
        else:
            unstaking_balance = amount

        # Check enough to unstake.
        stake_on_uid = old_stake
        if unstaking_balance > stake_on_uid:
            bittensor.__console__.print(
                ":cross_mark: [red]Not enough stake[/red]: [green]{}[/green] to unstake: [blue]{}[/blue] from hotkey: [white]{}[/white]".format(
                    stake_on_uid, unstaking_balance, wallet.hotkey_str
                )
            )
            continue

        # Ask before moving on.
        if prompt:
            if not Confirm.ask(
                "Do you want to unstake:\n[bold white]  amount: {}\n  hotkey: {}[/bold white ]?".format(
                    unstaking_balance, wallet.hotkey_str
                )
            ):
                continue

        try:
            with bittensor.__console__.status(
                ":satellite: Unstaking from chain: [white]{}[/white] ...".format(
                    subtensor.network
                )
            ):
                staking_response: bool = __do_remove_stake_single(
                    subtensor=subtensor,
                    wallet=wallet,
                    hotkey_ss58=hotkey_ss58,
                    amount=unstaking_balance,
                    wait_for_inclusion=wait_for_inclusion,
                    wait_for_finalization=wait_for_finalization,
                )

            if staking_response == True:  # If we successfully unstaked.
                # We only wait here if we expect finalization.

                if idx < len(hotkey_ss58s) - 1:
                    # Wait for tx rate limit.
                    tx_rate_limit_blocks = subtensor.tx_rate_limit()
                    if tx_rate_limit_blocks > 0:
                        bittensor.__console__.print(
                            ":hourglass: [yellow]Waiting for tx rate limit: [white]{}[/white] blocks[/yellow]".format(
                                tx_rate_limit_blocks
                            )
                        )
                        sleep(tx_rate_limit_blocks * 12)  # 12 seconds per block

                if not wait_for_finalization and not wait_for_inclusion:
<<<<<<< HEAD
=======
                    bittensor.__console__.print(
                        ":white_heavy_check_mark: [green]Sent[/green]"
                    )
>>>>>>> 67d60c2e
                    successful_unstakes += 1
                    continue

                bittensor.__console__.print(
                    ":white_heavy_check_mark: [green]Finalized[/green]"
                )
                with bittensor.__console__.status(
                    ":satellite: Checking Balance on: [white]{}[/white] ...".format(
                        subtensor.network
                    )
                ):
                    block = subtensor.get_current_block()
                    new_stake = subtensor.get_stake_for_coldkey_and_hotkey(
                        coldkey_ss58=wallet.coldkeypub.ss58_address,
                        hotkey_ss58=hotkey_ss58,
                        block=block,
                    )
                    bittensor.__console__.print(
                        "Stake ({}): [blue]{}[/blue] :arrow_right: [green]{}[/green]".format(
                            hotkey_ss58, stake_on_uid, new_stake
                        )
                    )
                    successful_unstakes += 1
            else:
                bittensor.__console__.print(
                    ":cross_mark: [red]Failed[/red]: Error unknown."
                )
                continue

        except bittensor.errors.NotRegisteredError as e:
            bittensor.__console__.print(
                ":cross_mark: [red]{} is not registered.[/red]".format(hotkey_ss58)
            )
            continue
        except bittensor.errors.StakeError as e:
            bittensor.__console__.print(
                ":cross_mark: [red]Stake Error: {}[/red]".format(e)
            )
            continue

    if successful_unstakes != 0:
        with bittensor.__console__.status(
            ":satellite: Checking Balance on: ([white]{}[/white] ...".format(
                subtensor.network
            )
        ):
            new_balance = subtensor.get_balance(wallet.coldkeypub.ss58_address)
        bittensor.__console__.print(
            "Balance: [blue]{}[/blue] :arrow_right: [green]{}[/green]".format(
                old_balance, new_balance
            )
        )
        return True

    return False<|MERGE_RESOLUTION|>--- conflicted
+++ resolved
@@ -166,12 +166,6 @@
         if staking_response == True:  # If we successfully unstaked.
             # We only wait here if we expect finalization.
             if not wait_for_finalization and not wait_for_inclusion:
-<<<<<<< HEAD
-=======
-                bittensor.__console__.print(
-                    ":white_heavy_check_mark: [green]Sent[/green]"
-                )
->>>>>>> 67d60c2e
                 return True
 
             bittensor.__console__.print(
@@ -358,12 +352,6 @@
                         sleep(tx_rate_limit_blocks * 12)  # 12 seconds per block
 
                 if not wait_for_finalization and not wait_for_inclusion:
-<<<<<<< HEAD
-=======
-                    bittensor.__console__.print(
-                        ":white_heavy_check_mark: [green]Sent[/green]"
-                    )
->>>>>>> 67d60c2e
                     successful_unstakes += 1
                     continue
 
