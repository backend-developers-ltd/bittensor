--- conflicted
+++ resolved
@@ -4284,43 +4284,6 @@
 
         return DelegateInfo.from_vec_u8(result)
 
-<<<<<<< HEAD
-    def get_delegates_lite(self, block: Optional[int] = None) -> List[DelegateInfoLite]:
-        """
-        Retrieves a lighter list of all delegate neurons within the Bittensor network. This function provides an
-        overview of the neurons that are actively involved in the network's delegation system.
-
-        Analyzing the delegate population offers insights into the network's governance dynamics and the distribution
-        of trust and responsibility among participating neurons.
-
-        This is a lighter version of :func:`get_delegates`.
-
-        Args:
-            block (Optional[int], optional): The blockchain block number for the query.
-
-        Returns:
-            List[DelegateInfoLite]: A list of ``DelegateInfoLite`` objects detailing each delegate's characteristics.
-
-        """
-
-        @retry(delay=1, tries=3, backoff=2, max_delay=4, logger=_logger)
-        def make_substrate_call_with_retry():
-            block_hash = None if block is None else self.substrate.get_block_hash(block)
-
-            return self.substrate.rpc_request(
-                method="delegateInfo_getDelegatesLite",  # custom rpc method
-                params=[block_hash] if block_hash else [],
-            )
-
-        json_body = make_substrate_call_with_retry()
-
-        if not (result := json_body.get("result", None)):
-            return []
-
-        return [DelegateInfoLite(**d) for d in result]
-
-=======
->>>>>>> 1c1f57cb
     def get_delegates(self, block: Optional[int] = None) -> List[DelegateInfo]:
         """
         Retrieves a list of all delegate neurons within the Bittensor network. This function provides an overview of the
