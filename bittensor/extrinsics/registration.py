# The MIT License (MIT)
# Copyright © 2021 Yuma Rao
# Copyright © 2023 Opentensor Foundation

# Permission is hereby granted, free of charge, to any person obtaining a copy of this software and associated
# documentation files (the “Software”), to deal in the Software without restriction, including without limitation
# the rights to use, copy, modify, merge, publish, distribute, sublicense, and/or sell copies of the Software,
# and to permit persons to whom the Software is furnished to do so, subject to the following conditions:

# The above copyright notice and this permission notice shall be included in all copies or substantial portions of
# the Software.

# THE SOFTWARE IS PROVIDED “AS IS”, WITHOUT WARRANTY OF ANY KIND, EXPRESS OR IMPLIED, INCLUDING BUT NOT LIMITED TO
# THE WARRANTIES OF MERCHANTABILITY, FITNESS FOR A PARTICULAR PURPOSE AND NONINFRINGEMENT. IN NO EVENT SHALL
# THE AUTHORS OR COPYRIGHT HOLDERS BE LIABLE FOR ANY CLAIM, DAMAGES OR OTHER LIABILITY, WHETHER IN AN ACTION
# OF CONTRACT, TORT OR OTHERWISE, ARISING FROM, OUT OF OR IN CONNECTION WITH THE SOFTWARE OR THE USE OR OTHER
# DEALINGS IN THE SOFTWARE.

import time
from typing import List, Union, Optional, Tuple
<<<<<<< HEAD

from rich.prompt import Confirm

import bittensor
from bittensor.utils import format_error_message
=======
>>>>>>> 637c9ca1
from bittensor.utils.registration import (
    POWSolution,
    create_pow,
    torch,
    log_no_torch_error,
)


def register_extrinsic(
    subtensor: "bittensor.subtensor",
    wallet: "bittensor.wallet",
    netuid: int,
    wait_for_inclusion: bool = False,
    wait_for_finalization: bool = True,
    prompt: bool = False,
    max_allowed_attempts: int = 3,
    output_in_place: bool = True,
    cuda: bool = False,
    dev_id: Union[List[int], int] = 0,
    tpb: int = 256,
    num_processes: Optional[int] = None,
    update_interval: Optional[int] = None,
    log_verbose: bool = False,
) -> bool:
    r"""Registers the wallet to the chain.

    Args:
        wallet (bittensor.wallet):
            Bittensor wallet object.
        netuid (int):
            The ``netuid`` of the subnet to register on.
        wait_for_inclusion (bool):
            If set, waits for the extrinsic to enter a block before returning ``true``, or returns ``false`` if the extrinsic fails to enter the block within the timeout.
        wait_for_finalization (bool):
            If set, waits for the extrinsic to be finalized on the chain before returning ``true``, or returns ``false`` if the extrinsic fails to be finalized within the timeout.
        prompt (bool):
            If ``true``, the call waits for confirmation from the user before proceeding.
        max_allowed_attempts (int):
            Maximum number of attempts to register the wallet.
        cuda (bool):
            If ``true``, the wallet should be registered using CUDA device(s).
        dev_id (Union[List[int], int]):
            The CUDA device id to use, or a list of device ids.
        tpb (int):
            The number of threads per block (CUDA).
        num_processes (int):
            The number of processes to use to register.
        update_interval (int):
            The number of nonces to solve between updates.
        log_verbose (bool):
            If ``true``, the registration process will log more information.
    Returns:
        success (bool):
            Flag is ``true`` if extrinsic was finalized or uncluded in the block. If we did not wait for finalization / inclusion, the response is ``true``.
    """
    if not subtensor.subnet_exists(netuid):
        bittensor.__console__.print(
            ":cross_mark: [red]Failed[/red]: error: [bold white]subnet:{}[/bold white] does not exist.".format(
                netuid
            )
        )
        return False

    with bittensor.__console__.status(
        f":satellite: Checking Account on [bold]subnet:{netuid}[/bold]..."
    ):
        neuron = subtensor.get_neuron_for_pubkey_and_subnet(
            wallet.hotkey.ss58_address, netuid=netuid
        )
        if not neuron.is_null:
            bittensor.logging.debug(
                f"Wallet {wallet} is already registered on {neuron.netuid} with {neuron.uid}"
            )
            return True

    if prompt:
        if not Confirm.ask(
            "Continue Registration?\n  hotkey:     [bold white]{}[/bold white]\n  coldkey:    [bold white]{}[/bold white]\n  network:    [bold white]{}[/bold white]".format(
                wallet.hotkey.ss58_address,
                wallet.coldkeypub.ss58_address,
                subtensor.network,
            )
        ):
            return False

    if not torch:
        log_no_torch_error()
        return False

    # Attempt rolling registration.
    attempts = 1
    while True:
        bittensor.__console__.print(
            ":satellite: Registering...({}/{})".format(attempts, max_allowed_attempts)
        )
        # Solve latest POW.
        if cuda:
            if not torch.cuda.is_available():
                if prompt:
                    bittensor.__console__.print("CUDA is not available.")
                return False
            pow_result: Optional[POWSolution] = create_pow(
                subtensor,
                wallet,
                netuid,
                output_in_place,
                cuda=cuda,
                dev_id=dev_id,
                tpb=tpb,
                num_processes=num_processes,
                update_interval=update_interval,
                log_verbose=log_verbose,
            )
        else:
            pow_result: Optional[POWSolution] = create_pow(
                subtensor,
                wallet,
                netuid,
                output_in_place,
                cuda=cuda,
                num_processes=num_processes,
                update_interval=update_interval,
                log_verbose=log_verbose,
            )

        # pow failed
        if not pow_result:
            # might be registered already on this subnet
            is_registered = subtensor.is_hotkey_registered(
                netuid=netuid, hotkey_ss58=wallet.hotkey.ss58_address
            )
            if is_registered:
                bittensor.__console__.print(
                    f":white_heavy_check_mark: [green]Already registered on netuid:{netuid}[/green]"
                )
                return True

        # pow successful, proceed to submit pow to chain for registration
        else:
            with bittensor.__console__.status(":satellite: Submitting POW..."):
                # check if pow result is still valid
                while not pow_result.is_stale(subtensor=subtensor):
                    result: Tuple[bool, Optional[str]] = subtensor._do_pow_register(
                        netuid=netuid,
                        wallet=wallet,
                        pow_result=pow_result,
                        wait_for_inclusion=wait_for_inclusion,
                        wait_for_finalization=wait_for_finalization,
                    )
                    success, err_msg = result

                    if not success:
                        # Look error here
                        # https://github.com/opentensor/subtensor/blob/development/pallets/subtensor/src/errors.rs
                        if "HotKeyAlreadyRegisteredInSubNet" in err_msg:
                            bittensor.__console__.print(
                                f":white_heavy_check_mark: [green]Already Registered on [bold]subnet:{netuid}[/bold][/green]"
                            )
                            return True

                        bittensor.__console__.print(
                            f":cross_mark: [red]Failed[/red]: {err_msg}"
                        )
                        time.sleep(0.5)

                    # Successful registration, final check for neuron and pubkey
                    else:
                        bittensor.__console__.print(":satellite: Checking Balance...")
                        is_registered = subtensor.is_hotkey_registered(
                            netuid=netuid, hotkey_ss58=wallet.hotkey.ss58_address
                        )
                        if is_registered:
                            bittensor.__console__.print(
                                ":white_heavy_check_mark: [green]Registered[/green]"
                            )
                            return True
                        else:
                            # neuron not found, try again
                            bittensor.__console__.print(
                                ":cross_mark: [red]Unknown error. Neuron not found.[/red]"
                            )
                            continue
                else:
                    # Exited loop because pow is no longer valid.
                    bittensor.__console__.print("[red]POW is stale.[/red]")
                    # Try again.
                    continue

        if attempts < max_allowed_attempts:
            # Failed registration, retry pow
            attempts += 1
            bittensor.__console__.print(
                ":satellite: Failed registration, retrying pow ...({}/{})".format(
                    attempts, max_allowed_attempts
                )
            )
        else:
            # Failed to register after max attempts.
            bittensor.__console__.print("[red]No more attempts.[/red]")
            return False


def burned_register_extrinsic(
    subtensor: "bittensor.subtensor",
    wallet: "bittensor.wallet",
    netuid: int,
    wait_for_inclusion: bool = False,
    wait_for_finalization: bool = True,
    prompt: bool = False,
) -> bool:
    r"""Registers the wallet to chain by recycling TAO.

    Args:
        wallet (bittensor.wallet):
            Bittensor wallet object.
        netuid (int):
            The ``netuid`` of the subnet to register on.
        wait_for_inclusion (bool):
            If set, waits for the extrinsic to enter a block before returning ``true``, or returns ``false`` if the extrinsic fails to enter the block within the timeout.
        wait_for_finalization (bool):
            If set, waits for the extrinsic to be finalized on the chain before returning ``true``, or returns ``false`` if the extrinsic fails to be finalized within the timeout.
        prompt (bool):
            If ``true``, the call waits for confirmation from the user before proceeding.
    Returns:
        success (bool):
            Flag is ``true`` if extrinsic was finalized or uncluded in the block. If we did not wait for finalization / inclusion, the response is ``true``.
    """
    if not subtensor.subnet_exists(netuid):
        bittensor.__console__.print(
            ":cross_mark: [red]Failed[/red]: error: [bold white]subnet:{}[/bold white] does not exist.".format(
                netuid
            )
        )
        return False

    wallet.coldkey  # unlock coldkey
    with bittensor.__console__.status(
        f":satellite: Checking Account on [bold]subnet:{netuid}[/bold]..."
    ):
        neuron = subtensor.get_neuron_for_pubkey_and_subnet(
            wallet.hotkey.ss58_address, netuid=netuid
        )

        old_balance = subtensor.get_balance(wallet.coldkeypub.ss58_address)

        recycle_amount = subtensor.recycle(netuid=netuid)
        if not neuron.is_null:
            bittensor.__console__.print(
                ":white_heavy_check_mark: [green]Already Registered[/green]:\n"
                "uid: [bold white]{}[/bold white]\n"
                "netuid: [bold white]{}[/bold white]\n"
                "hotkey: [bold white]{}[/bold white]\n"
                "coldkey: [bold white]{}[/bold white]".format(
                    neuron.uid, neuron.netuid, neuron.hotkey, neuron.coldkey
                )
            )
            return True

    if prompt:
        # Prompt user for confirmation.
        if not Confirm.ask(f"Recycle {recycle_amount} to register on subnet:{netuid}?"):
            return False

    with bittensor.__console__.status(":satellite: Recycling TAO for Registration..."):
        success, err_msg = subtensor._do_burned_register(
            netuid=netuid,
            wallet=wallet,
            wait_for_inclusion=wait_for_inclusion,
            wait_for_finalization=wait_for_finalization,
        )

        if not success:
            bittensor.__console__.print(f":cross_mark: [red]Failed[/red]: {err_msg}")
            time.sleep(0.5)
            return False
        # Successful registration, final check for neuron and pubkey
        else:
            bittensor.__console__.print(":satellite: Checking Balance...")
            block = subtensor.get_current_block()
            new_balance = subtensor.get_balance(
                wallet.coldkeypub.ss58_address, block=block
            )

            bittensor.__console__.print(
                "Balance:\n  [blue]{}[/blue] :arrow_right: [green]{}[/green]".format(
                    old_balance, new_balance
                )
            )
            is_registered = subtensor.is_hotkey_registered(
                netuid=netuid, hotkey_ss58=wallet.hotkey.ss58_address
            )
            if is_registered:
                bittensor.__console__.print(
                    ":white_heavy_check_mark: [green]Registered[/green]"
                )
                return True
            else:
                # neuron not found, try again
                bittensor.__console__.print(
                    ":cross_mark: [red]Unknown error. Neuron not found.[/red]"
                )
                return False


class MaxSuccessException(Exception):
    pass


class MaxAttemptsException(Exception):
    pass


def run_faucet_extrinsic(
    subtensor: "bittensor.subtensor",
    wallet: "bittensor.wallet",
    wait_for_inclusion: bool = False,
    wait_for_finalization: bool = True,
    prompt: bool = False,
    max_allowed_attempts: int = 3,
    output_in_place: bool = True,
    cuda: bool = False,
    dev_id: Union[List[int], int] = 0,
    tpb: int = 256,
    num_processes: Optional[int] = None,
    update_interval: Optional[int] = None,
    log_verbose: bool = False,
) -> Tuple[bool, str]:
    r"""Runs a continual POW to get a faucet of TAO on the test net.

    Args:
        wallet (bittensor.wallet):
            Bittensor wallet object.
        prompt (bool):
            If ``true``, the call waits for confirmation from the user before proceeding.
        wait_for_inclusion (bool):
            If set, waits for the extrinsic to enter a block before returning ``true``, or returns ``false`` if the extrinsic fails to enter the block within the timeout.
        wait_for_finalization (bool):
            If set, waits for the extrinsic to be finalized on the chain before returning ``true``, or returns ``false`` if the extrinsic fails to be finalized within the timeout.
        max_allowed_attempts (int):
            Maximum number of attempts to register the wallet.
        cuda (bool):
            If ``true``, the wallet should be registered using CUDA device(s).
        dev_id (Union[List[int], int]):
            The CUDA device id to use, or a list of device ids.
        tpb (int):
            The number of threads per block (CUDA).
        num_processes (int):
            The number of processes to use to register.
        update_interval (int):
            The number of nonces to solve between updates.
        log_verbose (bool):
            If ``true``, the registration process will log more information.
    Returns:
        success (bool):
            Flag is ``true`` if extrinsic was finalized or uncluded in the block. If we did not wait for finalization / inclusion, the response is ``true``.
    """
    if prompt:
        if not Confirm.ask(
            "Run Faucet ?\n coldkey:    [bold white]{}[/bold white]\n network:    [bold white]{}[/bold white]".format(
                wallet.coldkeypub.ss58_address,
                subtensor.network,
            )
        ):
            return False, ""

    if not torch:
        log_no_torch_error()
        return False, "Requires torch"

    # Unlock coldkey
    wallet.coldkey

    # Get previous balance.
    old_balance = subtensor.get_balance(wallet.coldkeypub.ss58_address)

    # Attempt rolling registration.
    attempts = 1
    successes = 1
    while True:
        try:
            pow_result = None
            while pow_result is None or pow_result.is_stale(subtensor=subtensor):
                # Solve latest POW.
                if cuda:
                    if not torch.cuda.is_available():
                        if prompt:
                            bittensor.__console__.print("CUDA is not available.")
                        return False, "CUDA is not available."
                    pow_result: Optional[POWSolution] = create_pow(
                        subtensor,
                        wallet,
                        -1,
                        output_in_place,
                        cuda=cuda,
                        dev_id=dev_id,
                        tpb=tpb,
                        num_processes=num_processes,
                        update_interval=update_interval,
                        log_verbose=log_verbose,
                    )
                else:
                    pow_result: Optional[POWSolution] = create_pow(
                        subtensor,
                        wallet,
                        -1,
                        output_in_place,
                        cuda=cuda,
                        num_processes=num_processes,
                        update_interval=update_interval,
                        log_verbose=log_verbose,
                    )
            call = subtensor.substrate.compose_call(
                call_module="SubtensorModule",
                call_function="faucet",
                call_params={
                    "block_number": pow_result.block_number,
                    "nonce": pow_result.nonce,
                    "work": [int(byte_) for byte_ in pow_result.seal],
                },
            )
            extrinsic = subtensor.substrate.create_signed_extrinsic(
                call=call, keypair=wallet.coldkey
            )
            response = subtensor.substrate.submit_extrinsic(
                extrinsic,
                wait_for_inclusion=wait_for_inclusion,
                wait_for_finalization=wait_for_finalization,
            )

            # process if registration successful, try again if pow is still valid
            response.process_events()
            if not response.is_success:
                bittensor.__console__.print(
                    f":cross_mark: [red]Failed[/red]: {format_error_message(response.error_message)}"
                )
                if attempts == max_allowed_attempts:
                    raise MaxAttemptsException
                attempts += 1

            # Successful registration
            else:
                new_balance = subtensor.get_balance(wallet.coldkeypub.ss58_address)
                bittensor.__console__.print(
                    f"Balance: [blue]{old_balance}[/blue] :arrow_right: [green]{new_balance}[/green]"
                )
                old_balance = new_balance

                if successes == 3:
                    raise MaxSuccessException
                successes += 1

        except KeyboardInterrupt:
            return True, "Done"

        except MaxSuccessException:
            return True, f"Max successes reached: {3}"

        except MaxAttemptsException:
            return False, f"Max attempts reached: {max_allowed_attempts}"


def swap_hotkey_extrinsic(
    subtensor: "bittensor.subtensor",
    wallet: "bittensor.wallet",
    new_wallet: "bittensor.wallet",
    wait_for_inclusion: bool = False,
    wait_for_finalization: bool = True,
    prompt: bool = False,
) -> bool:
    wallet.coldkey  # unlock coldkey
    if prompt:
        # Prompt user for confirmation.
        if not Confirm.ask(
            f"Swap {wallet.hotkey} for new hotkey: {new_wallet.hotkey}?"
        ):
            return False

    with bittensor.__console__.status(":satellite: Swapping hotkeys..."):
        success, err_msg = subtensor._do_swap_hotkey(
            wallet=wallet,
            new_wallet=new_wallet,
            wait_for_inclusion=wait_for_inclusion,
            wait_for_finalization=wait_for_finalization,
        )

        if not success:
            bittensor.__console__.print(f":cross_mark: [red]Failed[/red]: {err_msg}")
            time.sleep(0.5)
            return False

        else:
            bittensor.__console__.print(
                f"Hotkey {wallet.hotkey} swapped for new hotkey: {new_wallet.hotkey}"
            )
            return True<|MERGE_RESOLUTION|>--- conflicted
+++ resolved
@@ -18,14 +18,12 @@
 
 import time
 from typing import List, Union, Optional, Tuple
-<<<<<<< HEAD
 
 from rich.prompt import Confirm
 
 import bittensor
 from bittensor.utils import format_error_message
-=======
->>>>>>> 637c9ca1
+
 from bittensor.utils.registration import (
     POWSolution,
     create_pow,
