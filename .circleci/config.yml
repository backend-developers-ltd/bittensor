version: 2.1

executors:
    bittensor-executor:
        docker:
          - image: bittensor/bittensor:latest

orbs:
  python: circleci/python@0.2.1
  shellcheck: circleci/shellcheck@2.0.0

jobs:
  "Build Bittensor":
    executor: bittensor-executor
    steps:
      - checkout
      - python/load-cache
      - python/install-deps
      - python/save-cache
      - run:
          command: pip install -e .
          name: setup

  "Run Unit Tests":
    executor: bittensor-executor
    steps:
      - checkout
      - python/load-cache
<<<<<<< HEAD
      - run: pip install codecov pytest netaddr
=======
>>>>>>> e123d8f9
      - run: ./scripts/build_protos.sh
      - run:
          command: pip install -e .
          name: setup
      - run:
          name: "Run unit tests"
          command: pytest ./tests/unit_tests
      - run:
          name: "Code Coverage"
          command: codecov
  
  "Run Integration Tests":
    executor: bittensor-executor
    steps:
      - checkout
      - python/load-cache
      - run: ./scripts/build_protos.sh
      - run:
          command: pip install -e .
          name: setup
      - run:
          name: "Run Localized CPU Integration tests"
          command: pytest ./tests/integration_tests/cpu_tests -k 'not MnistNode'
      - run:
          name: "Code Coverage"
          command: codecov
  
  MNIST-1:
    executor: bittensor-executor
    resource_class: xlarge
    steps:
      - checkout
      - python/load-cache
      - run: ./scripts/build_protos.sh
      - run:
          name: setup
          command: pip3 install -e .
      - run:
          name: Unset HTTP Proxy
          command: unset https_proxy;unset http_proxy
      - run:
          name: Run MNIST node
          command: pytest -s tests/integration_tests/cpu_tests/bittensor/test_mnist_node.py

  MNIST-2:
    executor: bittensor-executor
    resource_class: xlarge
    steps:
      - checkout
      - python/load-cache
      - run: ./scripts/build_protos.sh
      - run:
          name: setup
          command: pip3 install -e .
      - run:
          name: Unset HTTP Proxy
          command: unset https_proxy;unset http_proxy
      - run:
          name: Run MNIST node
          command: pytest -s tests/integration_tests/cpu_tests/bittensor/test_mnist_node.py
  
  MNIST-3:
    executor: bittensor-executor
    resource_class: xlarge
    steps:
      - checkout
      - python/load-cache
      - run: ./scripts/build_protos.sh
      - run:
          name: setup
          command: pip3 install -e .
      - run:
          name: Unset HTTP Proxy
          command: unset https_proxy;unset http_proxy
      - run:
          name: Run MNIST node
          command: pytest -s tests/integration_tests/cpu_tests/bittensor/test_mnist_node.py
  
  MNIST-4:
    executor: bittensor-executor
    resource_class: xlarge
    steps:
      - checkout
      - python/load-cache
      - run: ./scripts/build_protos.sh
      - run:
          name: setup
          command: pip3 install -e .
      - run:
          name: Unset HTTP Proxy
          command: unset https_proxy;unset http_proxy
      - run:
          name: Run MNIST node
          command: pytest -s tests/integration_tests/cpu_tests/bittensor/test_mnist_node.py

  "Push Production candidate to DockerHub":
    docker:
      - image: circleci/python:3.8.1
        auth: 
           username: $DOCKER_USER
           password: $DOCKERPASS
    steps:
      - checkout
#      - python/load-cache
      - setup_remote_docker:
             version: 19.03.13
      - run:
          name: "Docker credentials"
          command: echo $DOCKERPASS | docker login --username $DOCKER_USER --password-stdin
      - run:
          name: "Push production candidate"
          command: ./scripts/push_image.sh
 
workflows:
  main:
    jobs:
      - "Build Bittensor"
      - "Run Unit Tests":
              requires:
                - "Build Bittensor"
      - "Run Integration Tests":
              requires:
                - "Build Bittensor"
      - MNIST-1:
              requires:
                - "Run Integration Tests"
      - MNIST-2:
              requires:
                - "Run Integration Tests"
      - MNIST-3:
              requires:
                - "Run Integration Tests"
      - MNIST-4:
              requires:
                - "Run Integration Tests"

      - "Push Production candidate to DockerHub":
              requires:
                - "Build Bittensor"
                - "Run Unit Tests"
                - MNIST-1
                - MNIST-2
                - MNIST-3
                - MNIST-4
              filters:
                branches:
                  only:
                    - master<|MERGE_RESOLUTION|>--- conflicted
+++ resolved
@@ -26,10 +26,7 @@
     steps:
       - checkout
       - python/load-cache
-<<<<<<< HEAD
       - run: pip install codecov pytest netaddr
-=======
->>>>>>> e123d8f9
       - run: ./scripts/build_protos.sh
       - run:
           command: pip install -e .
